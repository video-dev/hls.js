<<<<<<< HEAD
const assert = require('assert');
const bufferIsEqual = require('arraybuffer-equal');

import PlaylistLoader from '../../../src/loader/playlist-loader';
import M3U8Parser from '../../../src/loader/m3u8-parser';

describe('PlaylistLoader', () => {
  it('parses empty manifest returns empty array', () => {
    assert.deepEqual(M3U8Parser.parseMasterPlaylist('', 'http://www.dailymotion.com'), []);
=======
import PlaylistLoader from '../../../src/loader/playlist-loader';
import M3U8Parser from '../../../src/loader/m3u8-parser';

describe('PlaylistLoader', function () {
  it('parses empty manifest returns empty array', function () {
    expect(M3U8Parser.parseMasterPlaylist('', 'http://www.dailymotion.com')).to.deep.equal([]);
>>>>>>> ec1700d0
  });

  it('manifest with broken syntax returns empty array', function () {
    let manifest = `#EXTXSTREAMINF:PROGRAM-ID=1,BANDWIDTH=836280,CODECS="mp4a.40.2,avc1.64001f",RESOLUTION=848x360,NAME="480"
http://proxy-62.dailymotion.com/sec(3ae40f708f79ca9471f52b86da76a3a8)/video/107/282/158282701_mp4_h264_aac_hq.m3u8#cell=core`;
    expect(M3U8Parser.parseMasterPlaylist(manifest, 'http://www.dailymotion.com')).to.deep.equal([]);
  });

  it('parses manifest with one level', function () {
    let manifest = `#EXTM3U
#EXT-X-STREAM-INF:PROGRAM-ID=1,BANDWIDTH=836280,CODECS="mp4a.40.2,avc1.64001f",RESOLUTION=848x360,NAME="480"
http://proxy-62.dailymotion.com/sec(3ae40f708f79ca9471f52b86da76a3a8)/video/107/282/158282701_mp4_h264_aac_hq.m3u8#cell=core`;

    let result = M3U8Parser.parseMasterPlaylist(manifest, 'http://www.dailymotion.com');
    expect(result).to.have.lengthOf(1);
    expect(result[0]['bitrate']).to.equal(836280);
    expect(result[0]['audioCodec']).to.equal('mp4a.40.2');
    expect(result[0]['videoCodec']).to.equal('avc1.64001f');
    expect(result[0]['width']).to.equal(848);
    expect(result[0]['height']).to.equal(360);
    expect(result[0]['name']).to.equal('480');
    expect(result[0]['url']).to.equal('http://proxy-62.dailymotion.com/sec(3ae40f708f79ca9471f52b86da76a3a8)/video/107/282/158282701_mp4_h264_aac_hq.m3u8#cell=core');
  });

  it('parses manifest without codecs', function () {
    let manifest = `#EXTM3U
#EXT-X-STREAM-INF:PROGRAM-ID=1,BANDWIDTH=836280,RESOLUTION=848x360,NAME="480"
http://proxy-62.dailymotion.com/sec(3ae40f708f79ca9471f52b86da76a3a8)/video/107/282/158282701_mp4_h264_aac_hq.m3u8#cell=core`;

    let result = M3U8Parser.parseMasterPlaylist(manifest, 'http://www.dailymotion.com');
    expect(result.length, 1);
    expect(result[0]['bitrate']).to.equal(836280);
    expect(result[0]['audioCodec']).to.not.exist;
    expect(result[0]['videoCodec']).to.not.exist;
    expect(result[0]['width']).to.equal(848);
    expect(result[0]['height']).to.equal(360);
    expect(result[0]['name']).to.equal('480');
    expect(result[0]['url']).to.equal('http://proxy-62.dailymotion.com/sec(3ae40f708f79ca9471f52b86da76a3a8)/video/107/282/158282701_mp4_h264_aac_hq.m3u8#cell=core');
  });

  it('does not care about the attribute order', function () {
    let manifest = `#EXTM3U
#EXT-X-STREAM-INF:NAME="480",PROGRAM-ID=1,BANDWIDTH=836280,CODECS="mp4a.40.2,avc1.64001f",RESOLUTION=848x360
http://proxy-62.dailymotion.com/sec(3ae40f708f79ca9471f52b86da76a3a8)/video/107/282/158282701_mp4_h264_aac_hq.m3u8#cell=core`;

    let result = M3U8Parser.parseMasterPlaylist(manifest, 'http://www.dailymotion.com');
    expect(result.length, 1);
    expect(result[0]['bitrate'], 836280);
    expect(result[0]['audioCodec'], 'mp4a.40.2');
    expect(result[0]['videoCodec'], 'avc1.64001f');
    expect(result[0]['width'], 848);
    expect(result[0]['height'], 360);
    expect(result[0]['name'], '480');
    expect(result[0]['url'], 'http://proxy-62.dailymotion.com/sec(3ae40f708f79ca9471f52b86da76a3a8)/video/107/282/158282701_mp4_h264_aac_hq.m3u8#cell=core');

    manifest = `#EXTM3U
#EXT-X-STREAM-INF:NAME="480",RESOLUTION=848x360,PROGRAM-ID=1,BANDWIDTH=836280,CODECS="mp4a.40.2,avc1.64001f"
http://proxy-62.dailymotion.com/sec(3ae40f708f79ca9471f52b86da76a3a8)/video/107/282/158282701_mp4_h264_aac_hq.m3u8#cell=core`;

    result = M3U8Parser.parseMasterPlaylist(manifest, 'http://www.dailymotion.com');
    expect(result.length, 1);
    expect(result[0]['bitrate']).to.equal(836280);
    expect(result[0]['audioCodec']).to.equal('mp4a.40.2');
    expect(result[0]['videoCodec']).to.equal('avc1.64001f');
    expect(result[0]['width']).to.equal(848);
    expect(result[0]['height']).to.equal(360);
    expect(result[0]['name']).to.equal('480');
    expect(result[0]['url']).to.equal('http://proxy-62.dailymotion.com/sec(3ae40f708f79ca9471f52b86da76a3a8)/video/107/282/158282701_mp4_h264_aac_hq.m3u8#cell=core');

    manifest = `#EXTM3U
#EXT-X-STREAM-INF:CODECS="mp4a.40.2,avc1.64001f",NAME="480",RESOLUTION=848x360,PROGRAM-ID=1,BANDWIDTH=836280
http://proxy-62.dailymotion.com/sec(3ae40f708f79ca9471f52b86da76a3a8)/video/107/282/158282701_mp4_h264_aac_hq.m3u8#cell=core`;

    result = M3U8Parser.parseMasterPlaylist(manifest, 'http://www.dailymotion.com');
    expect(result).to.have.lengthOf(1);
    expect(result[0]['bitrate']).to.equal(836280);
    expect(result[0]['audioCodec']).to.equal('mp4a.40.2');
    expect(result[0]['videoCodec']).to.equal('avc1.64001f');
    expect(result[0]['width']).to.equal(848);
    expect(result[0]['height']).to.equal(360);
    expect(result[0]['name']).to.equal('480');
    expect(result[0]['url']).to.equal('http://proxy-62.dailymotion.com/sec(3ae40f708f79ca9471f52b86da76a3a8)/video/107/282/158282701_mp4_h264_aac_hq.m3u8#cell=core');
  });

  it('parses manifest with 10 levels', function () {
    let manifest = `#EXTM3U
#EXT-X-STREAM-INF:PROGRAM-ID=1,BANDWIDTH=836280,CODECS="mp4a.40.2,avc1.64001f",RESOLUTION=848x360,NAME="480"
http://proxy-62.dailymotion.com/sec(3ae40f708f79ca9471f52b86da76a3a8)/video/107/282/158282701_mp4_h264_aac_hq.m3u8#cell=core
#EXT-X-STREAM-INF:PROGRAM-ID=1,BANDWIDTH=836280,CODECS="mp4a.40.2,avc1.64001f",RESOLUTION=848x360,NAME="480"
http://proxy-21.dailymotion.com/sec(3ae40f708f79ca9471f52b86da76a3a8)/video/107/282/158282701_mp4_h264_aac_hq.m3u8#cell=core
#EXT-X-STREAM-INF:PROGRAM-ID=1,BANDWIDTH=246440,CODECS="mp4a.40.5,avc1.42000d",RESOLUTION=320x136,NAME="240"
http://proxy-62.dailymotion.com/sec(65b989b17536b5158360dfc008542daa)/video/107/282/158282701_mp4_h264_aac_ld.m3u8#cell=core
#EXT-X-STREAM-INF:PROGRAM-ID=1,BANDWIDTH=246440,CODECS="mp4a.40.5,avc1.42000d",RESOLUTION=320x136,NAME="240"
http://proxy-21.dailymotion.com/sec(65b989b17536b5158360dfc008542daa)/video/107/282/158282701_mp4_h264_aac_ld.m3u8#cell=core
#EXT-X-STREAM-INF:PROGRAM-ID=1,BANDWIDTH=460560,CODECS="mp4a.40.5,avc1.420016",RESOLUTION=512x216,NAME="380"
http://proxy-62.dailymotion.com/sec(b90a363ba42fd9eab9313f0cd2e4d38b)/video/107/282/158282701_mp4_h264_aac.m3u8#cell=core
#EXT-X-STREAM-INF:PROGRAM-ID=1,BANDWIDTH=460560,CODECS="mp4a.40.5,avc1.420016",RESOLUTION=512x216,NAME="380"
http://proxy-21.dailymotion.com/sec(b90a363ba42fd9eab9313f0cd2e4d38b)/video/107/282/158282701_mp4_h264_aac.m3u8#cell=core
#EXT-X-STREAM-INF:PROGRAM-ID=1,BANDWIDTH=2149280,CODECS="mp4a.40.2,avc1.64001f",RESOLUTION=1280x544,NAME="720"
http://proxy-62.dailymotion.com/sec(c16ad76fb8641c41d759e20880043e47)/video/107/282/158282701_mp4_h264_aac_hd.m3u8#cell=core
#EXT-X-STREAM-INF:PROGRAM-ID=1,BANDWIDTH=2149280,CODECS="mp4a.40.2,avc1.64001f",RESOLUTION=1280x544,NAME="720"
http://proxy-21.dailymotion.com/sec(c16ad76fb8641c41d759e20880043e47)/video/107/282/158282701_mp4_h264_aac_hd.m3u8#cell=core
#EXT-X-STREAM-INF:PROGRAM-ID=1,BANDWIDTH=6221600,CODECS="mp4a.40.2,avc1.640028",RESOLUTION=1920x816,NAME="1080"
http://proxy-62.dailymotion.com/sec(2a991e17f08fcd94f95637a6dd718ddd)/video/107/282/158282701_mp4_h264_aac_fhd.m3u8#cell=core
#EXT-X-STREAM-INF:PROGRAM-ID=1,BANDWIDTH=6221600,CODECS="mp4a.40.2,avc1.640028",RESOLUTION=1920x816,NAME="1080"
http://proxy-21.dailymotion.com/sec(2a991e17f08fcd94f95637a6dd718ddd)/video/107/282/158282701_mp4_h264_aac_fhd.m3u8#cell=core`;

    let result = M3U8Parser.parseMasterPlaylist(manifest, 'http://www.dailymotion.com');
    expect(result.length, 10);
    expect(result[0]['bitrate']).to.equal(836280);
    expect(result[1]['bitrate']).to.equal(836280);
    expect(result[2]['bitrate']).to.equal(246440);
    expect(result[3]['bitrate']).to.equal(246440);
    expect(result[4]['bitrate']).to.equal(460560);
    expect(result[5]['bitrate']).to.equal(460560);
    expect(result[6]['bitrate']).to.equal(2149280);
    expect(result[7]['bitrate']).to.equal(2149280);
    expect(result[8]['bitrate']).to.equal(6221600);
    expect(result[9]['bitrate']).to.equal(6221600);
  });

  it('parses empty levels returns empty fragment array', function () {
    let level = '';
    let result = M3U8Parser.parseLevelPlaylist(level, 'http://proxy-62.dailymotion.com/sec(3ae40f708f79ca9471f52b86da76a3a8)/video/107/282/158282701_mp4_h264_aac_hq.m3u8#cell=core', 0);
    expect(result.fragments).to.have.lengthOf(0);
    expect(result.totalduration).to.equal(0);
  });

  it('level with 0 frag returns empty fragment array', function () {
    let level = `#EXTM3U
#EXT-X-VERSION:3
#EXT-X-PLAYLIST-TYPE:VOD
#EXT-X-TARGETDURATION:14`;
    let result = M3U8Parser.parseLevelPlaylist(level, 'http://proxy-62.dailymotion.com/sec(3ae40f708f79ca9471f52b86da76a3a8)/video/107/282/158282701_mp4_h264_aac_hq.m3u8#cell=core', 0);
    expect(result.fragments).to.have.lengthOf(0);
    expect(result.totalduration).to.equal(0);
  });

  it('parse level with several fragments', function () {
    let level = `#EXTM3U
#EXT-X-VERSION:3
#EXT-X-PLAYLIST-TYPE:VOD
#EXT-X-TARGETDURATION:14
#EXTINF:11.360,
/sec(3ae40f708f79ca9471f52b86da76a3a8)/frag(1)/video/107/282/158282701_mp4_h264_aac_hq.ts
#EXTINF: 11.320,
/sec(3ae40f708f79ca9471f52b86da76a3a8)/frag(2)/video/107/282/158282701_mp4_h264_aac_hq.ts
#EXTINF: 13.480,
# general comment
/sec(3ae40f708f79ca9471f52b86da76a3a8)/frag(3)/video/107/282/158282701_mp4_h264_aac_hq.ts
#EXTINF:11.200,
/sec(3ae40f708f79ca9471f52b86da76a3a8)/frag(4)/video/107/282/158282701_mp4_h264_aac_hq.ts
#EXTINF:3.880,
/sec(3ae40f708f79ca9471f52b86da76a3a8)/frag(5)/video/107/282/158282701_mp4_h264_aac_hq.ts
#EXT-X-ENDLIST`;
    let result = M3U8Parser.parseLevelPlaylist(level, 'http://proxy-62.dailymotion.com/sec(3ae40f708f79ca9471f52b86da76a3a8)/video/107/282/158282701_mp4_h264_aac_hq.m3u8#cell=core', 0);
    expect(result.totalduration).to.equal(51.24);
    expect(result.startSN).to.equal(0);
    expect(result.version).to.equal(3);
    expect(result.type).to.equal('VOD');
    expect(result.targetduration).to.equal(14);
    expect(result.live).to.be.false;
    expect(result.fragments).to.have.lengthOf(5);
    expect(result.fragments[0].cc).to.equal(0);
    expect(result.fragments[0].duration).to.equal(11.36);
    expect(result.fragments[1].duration).to.equal(11.32);
    expect(result.fragments[2].duration).to.equal(13.48);
    expect(result.fragments[4].sn).to.equal(4);
    expect(result.fragments[0].level).to.equal(0);
    expect(result.fragments[4].cc).to.equal(0);
    expect(result.fragments[4].sn).to.equal(4);
    expect(result.fragments[4].start).to.equal(47.36);
    expect(result.fragments[4].duration).to.equal(3.88);
    expect(result.fragments[4].url).to.equal('http://proxy-62.dailymotion.com/sec(3ae40f708f79ca9471f52b86da76a3a8)/frag(5)/video/107/282/158282701_mp4_h264_aac_hq.ts');
  });

  it('parse level with single char fragment URI', function () {
    let level = `#EXTM3U
#EXT-X-ALLOW-CACHE:NO
#EXT-X-TARGETDURATION:2
#EXTINF:2,
0
#EXTINF:2,
1
#EXT-X-ENDLIST`;
    let result = M3U8Parser.parseLevelPlaylist(level, 'http://proxy-62.dailymotion.com/sec(3ae40f708f79ca9471f52b86da76a3a8)/frag(5)/video/107/282/158282701_mp4_h264_aac_hq.m3u8#cell=core', 0);
    expect(result.totalduration).to.equal(4);
    expect(result.startSN).to.equal(0);
    expect(result.targetduration).to.equal(2);
    expect(result.live).to.be.false;
    expect(result.fragments).to.have.lengthOf(2);
    expect(result.fragments[0].cc).to.equal(0);
    expect(result.fragments[0].duration).to.equal(2);
    expect(result.fragments[0].sn).to.equal(0);
    expect(result.fragments[0].relurl).to.equal('0');
    expect(result.fragments[1].cc).to.equal(0);
    expect(result.fragments[1].duration).to.equal(2);
    expect(result.fragments[1].sn).to.equal(1);
    expect(result.fragments[1].relurl).to.equal('1');
  });

  it('parse level with EXTINF line without comma', function () {
    let level = `#EXTM3U
#EXT-X-VERSION:3
#EXT-X-MEDIA-SEQUENCE:0
#EXT-X-TARGETDURATION:6
#EXT-X-INDEPENDENT-SEGMENTS
#EXTINF:6.000000
chop/segment-1.ts
#EXTINF:6.000000
chop/segment-2.ts
#EXTINF:6.000000
chop/segment-3.ts
#EXTINF:6.000000
chop/segment-4.ts
#EXTINF:6.000000
chop/segment-5.ts
#EXTINF:6.000000
#EXT-X-ENDLIST`;
    let result = M3U8Parser.parseLevelPlaylist(level, 'http://proxy-62.dailymotion.com/sec(3ae40f708f79ca9471f52b86da76a3a8)/frag(5)/video/107/282/158282701_mp4_h264_aac_hq.m3u8#cell=core', 0);
    expect(result.totalduration).to.equal(30);
    expect(result.startSN).to.equal(0);
    expect(result.version).to.equal(3);
    expect(result.targetduration).to.equal(6);
    expect(result.live).to.be.false;
    expect(result.fragments).to.have.lengthOf(5);
    expect(result.fragments[0].cc).to.equal(0);
    expect(result.fragments[0].duration).to.equal(6);
    expect(result.fragments[4].sn).to.equal(4);
    expect(result.fragments[0].level).to.equal(0);
    expect(result.fragments[4].cc).to.equal(0);
    expect(result.fragments[4].sn).to.equal(4);
    expect(result.fragments[4].start).to.equal(24);
    expect(result.fragments[4].duration).to.equal(6);
    expect(result.fragments[4].url).to.equal('http://proxy-62.dailymotion.com/sec(3ae40f708f79ca9471f52b86da76a3a8)/frag(5)/video/107/282/chop/segment-5.ts');
  });

  it('parse level with start time offset', function () {
    let level = `#EXTM3U
#EXT-X-VERSION:3
#EXT-X-PLAYLIST-TYPE:VOD
#EXT-X-TARGETDURATION:14
#EXT-X-START:TIME-OFFSET=10.3
#EXTINF:11.360,
/sec(3ae40f708f79ca9471f52b86da76a3a8)/frag(1)/video/107/282/158282701_mp4_h264_aac_hq.ts
#EXTINF:11.320,
/sec(3ae40f708f79ca9471f52b86da76a3a8)/frag(2)/video/107/282/158282701_mp4_h264_aac_hq.ts
#EXTINF:13.480,
/sec(3ae40f708f79ca9471f52b86da76a3a8)/frag(3)/video/107/282/158282701_mp4_h264_aac_hq.ts
#EXTINF:11.200,
/sec(3ae40f708f79ca9471f52b86da76a3a8)/frag(4)/video/107/282/158282701_mp4_h264_aac_hq.ts
#EXTINF:3.880,
/sec(3ae40f708f79ca9471f52b86da76a3a8)/frag(5)/video/107/282/158282701_mp4_h264_aac_hq.ts
#EXT-X-ENDLIST`;
    let result = M3U8Parser.parseLevelPlaylist(level, 'http://proxy-62.dailymotion.com/sec(3ae40f708f79ca9471f52b86da76a3a8)/video/107/282/158282701_mp4_h264_aac_hq.m3u8#cell=core', 0);
    expect(result.totalduration).to.equal(51.24);
    expect(result.startSN).to.equal(0);
    expect(result.targetduration).to.equal(14);
    expect(result.live).to.be.false;
    expect(result.startTimeOffset).to.equal(10.3);
  });

  it('parse AES encrypted URLs, with implicit IV', function () {
    let level = `#EXTM3U
#EXT-X-VERSION:1
## Created with Unified Streaming Platform(version=1.6.7)
#EXT-X-MEDIA-SEQUENCE:1
#EXT-X-ALLOW-CACHE:NO
#EXT-X-TARGETDURATION:11
#EXT-X-KEY:METHOD=AES-128,URI="oceans.key"
#EXTINF:11,no desc
oceans_aes-audio=65000-video=236000-1.ts
#EXTINF:7,no desc
oceans_aes-audio=65000-video=236000-2.ts
#EXTINF:7,no desc
oceans_aes-audio=65000-video=236000-3.ts
#EXT-X-ENDLIST`;
    let result = M3U8Parser.parseLevelPlaylist(level, 'http://foo.com/adaptive/oceans_aes/oceans_aes.m3u8', 0);
    expect(result.totalduration).to.equal(25);
    expect(result.startSN).to.equal(1);
    expect(result.targetduration).to.equal(11);
    expect(result.live).to.be.false;
    expect(result.fragments).to.have.lengthOf(3);
    expect(result.fragments[0].cc).to.equal(0);
    expect(result.fragments[0].duration).to.equal(11);
    expect(result.fragments[0].title).to.equal('no desc');
    expect(result.fragments[0].level).to.equal(0);
    expect(result.fragments[0].url).to.equal('http://foo.com/adaptive/oceans_aes/oceans_aes-audio=65000-video=236000-1.ts');
    expect(result.fragments[0].decryptdata.uri).to.equal('http://foo.com/adaptive/oceans_aes/oceans.key');
    expect(result.fragments[0].decryptdata.method).to.equal('AES-128');
    let sn = 1;
    let uint8View = new Uint8Array(16);
    for (let i = 12; i < 16; i++) {
      uint8View[i] = (sn >> 8 * (15 - i)) & 0xff;
    }

    expect(result.fragments[0].decryptdata.iv.buffer).to.deep.equal(uint8View.buffer);

    sn = 3;
    uint8View = new Uint8Array(16);
    for (let i = 12; i < 16; i++) {
      uint8View[i] = (sn >> 8 * (15 - i)) & 0xff;
    }

    expect(result.fragments[2].decryptdata.iv.buffer).to.deep.equal(uint8View.buffer);
  });

  it('parse level with #EXT-X-BYTERANGE before #EXTINF', function () {
    let level = `#EXTM3U
#EXT-X-VERSION:4
#EXT-X-ALLOW-CACHE:YES
#EXT-X-TARGETDURATION:1
#EXT-X-MEDIA-SEQUENCE:7478
#EXT-X-BYTERANGE:140060@803136
#EXTINF:1000000,
lo007ts
#EXT-X-BYTERANGE:96256@943196
#EXTINF:1000000,
lo007ts
#EXT-X-BYTERANGE:143068@1039452
#EXTINF:1000000,
lo007ts
#EXT-X-BYTERANGE:124080@0
#EXTINF:1000000,
lo008ts
#EXT-X-BYTERANGE:117688@124080
#EXTINF:1000000,
lo008ts
#EXT-X-BYTERANGE:102272@241768
#EXTINF:1000000,
lo008ts
#EXT-X-BYTERANGE:100580@344040
#EXTINF:1000000,
lo008ts
#EXT-X-BYTERANGE:113740@444620
#EXTINF:1000000,
lo008ts
#EXT-X-BYTERANGE:126148@558360
#EXTINF:1000000,
lo008ts
#EXT-X-BYTERANGE:133480@684508
#EXTINF:1000000,
lo008ts`;

    let result = M3U8Parser.parseLevelPlaylist(level, 'http://dummy.com/playlist.m3u8', 0);
    expect(result.fragments.length, 10);
    expect(result.fragments[0].url).to.equal('http://dummy.com/lo007ts');
    expect(result.fragments[0].byteRangeStartOffset).to.equal(803136);
    expect(result.fragments[0].byteRangeEndOffset).to.equal(943196);
    expect(result.fragments[1].byteRangeStartOffset).to.equal(943196);
    expect(result.fragments[1].byteRangeEndOffset).to.equal(1039452);
    expect(result.fragments[9].url).to.equal('http://dummy.com/lo008ts');
    expect(result.fragments[9].byteRangeStartOffset).to.equal(684508);
    expect(result.fragments[9].byteRangeEndOffset).to.equal(817988);
  });

  it('parse level with #EXT-X-BYTERANGE after #EXTINF', function () {
    let level = `#EXTM3U
#EXT-X-VERSION:4
#EXT-X-ALLOW-CACHE:YES
#EXT-X-TARGETDURATION:1
#EXT-X-MEDIA-SEQUENCE:7478
#EXTINF:1000000,
#EXT-X-BYTERANGE:140060@803136
lo007ts
#EXTINF:1000000,
#EXT-X-BYTERANGE:96256@943196
lo007ts
#EXTINF:1000000,
#EXT-X-BYTERANGE:143068@1039452
lo007ts
#EXTINF:1000000,
#EXT-X-BYTERANGE:124080@0
lo008ts
#EXTINF:1000000,
#EXT-X-BYTERANGE:117688@124080
lo008ts
#EXTINF:1000000,
#EXT-X-BYTERANGE:102272@241768
lo008ts
#EXTINF:1000000,
#EXT-X-BYTERANGE:100580@344040
lo008ts
#EXTINF:1000000,
#EXT-X-BYTERANGE:113740@444620
lo008ts
#EXTINF:1000000,
#EXT-X-BYTERANGE:126148@558360
lo008ts
#EXTINF:1000000,
#EXT-X-BYTERANGE:133480@684508
lo008ts`;

    let result = M3U8Parser.parseLevelPlaylist(level, 'http://dummy.com/playlist.m3u8', 0);
    expect(result.fragments).to.have.lengthOf(10);
    expect(result.fragments[0].url).to.equal('http://dummy.com/lo007ts');
    expect(result.fragments[0].byteRangeStartOffset).to.equal(803136);
    expect(result.fragments[0].byteRangeEndOffset).to.equal(943196);
    expect(result.fragments[1].byteRangeStartOffset).to.equal(943196);
    expect(result.fragments[1].byteRangeEndOffset).to.equal(1039452);
    expect(result.fragments[9].url).to.equal('http://dummy.com/lo008ts');
    expect(result.fragments[9].byteRangeStartOffset).to.equal(684508);
    expect(result.fragments[9].byteRangeEndOffset).to.equal(817988);
  });

  it('parse level with #EXT-X-BYTERANGE without offset', function () {
    let level = `#EXTM3U
#EXT-X-VERSION:4
#EXT-X-ALLOW-CACHE:YES
#EXT-X-TARGETDURATION:1
#EXT-X-MEDIA-SEQUENCE:7478
#EXTINF:1000000,
#EXT-X-BYTERANGE:140060@803136
lo007ts
#EXTINF:1000000,
#EXT-X-BYTERANGE:96256
lo007ts
#EXTINF:1000000,
#EXT-X-BYTERANGE:143068
lo007ts`;

    let result = M3U8Parser.parseLevelPlaylist(level, 'http://dummy.com/playlist.m3u8', 0);
    expect(result.fragments.length, 3);
    expect(result.fragments[0].url).to.equal('http://dummy.com/lo007ts');
    expect(result.fragments[0].byteRangeStartOffset).to.equal(803136);
    expect(result.fragments[0].byteRangeEndOffset).to.equal(943196);
    expect(result.fragments[1].byteRangeStartOffset).to.equal(943196);
    expect(result.fragments[1].byteRangeEndOffset).to.equal(1039452);
    expect(result.fragments[2].byteRangeStartOffset).to.equal(1039452);
    expect(result.fragments[2].byteRangeEndOffset).to.equal(1182520);
  });

  it('parses discontinuity and maintains continuity counter', function () {
    let level = `#EXTM3U
#EXTM3U
#EXT-X-VERSION:3
#EXT-X-TARGETDURATION:10
#EXT-X-MEDIA-SEQUENCE:0
#EXTINF:10,
0001.ts
#EXTINF:10,
0002.ts
#EXTINF:5,
0003.ts
#EXT-X-DISCONTINUITY
#EXTINF:10,
0005.ts
#EXTINF:10,
0006.ts
#EXT-X-ENDLIST
    `;
    let result = M3U8Parser.parseLevelPlaylist(level, 'http://video.example.com/disc.m3u8', 0);
    expect(result.fragments).to.have.lengthOf(5);
    expect(result.totalduration).to.equal(45);
    expect(result.fragments[2].cc).to.equal(0);
    expect(result.fragments[3].cc).to.equal(1); // continuity counter should increase around discontinuity
  });

  it('parses correctly EXT-X-DISCONTINUITY-SEQUENCE and increases continuity counter', function () {
    let level = `#EXTM3U
#EXTM3U
#EXT-X-VERSION:3
#EXT-X-TARGETDURATION:10
#EXT-X-MEDIA-SEQUENCE:0
#EXT-X-DISCONTINUITY-SEQUENCE:20
#EXTINF:10,
0001.ts
#EXTINF:10,
0002.ts
#EXTINF:5,
0003.ts
#EXT-X-DISCONTINUITY
#EXTINF:10,
0005.ts
#EXTINF:10,
0006.ts
#EXT-X-ENDLIST
    `;
    let result = M3U8Parser.parseLevelPlaylist(level, 'http://video.example.com/disc.m3u8', 0);
    expect(result.fragments).to.have.lengthOf(5);
    expect(result.totalduration).to.equal(45);
    expect(result.fragments[0].cc).to.equal(20);
    expect(result.fragments[2].cc).to.equal(20);
    expect(result.fragments[3].cc).to.equal(21); // continuity counter should increase around discontinuity
  });

  it('parses manifest with one audio track', function () {
    let manifest = `#EXTM3U
#EXT-X-MEDIA:TYPE=AUDIO,GROUP-ID="600k",LANGUAGE="eng",NAME="Audio",AUTOSELECT=YES,DEFAULT=YES,URI="/videos/ZakEbrahim_2014/audio/600k.m3u8?qr=true&preroll=Blank",BANDWIDTH=614400`;
    let result = M3U8Parser.parseMasterPlaylistMedia(manifest, 'https://hls.ted.com/', 'AUDIO');
    expect(result.length, 1);
    expect(result[0]['autoselect']).to.be.true;
    expect(result[0]['default']).to.be.true;
    expect(result[0]['forced']).to.be.false;
    expect(result[0]['groupId']).to.equal('600k');
    expect(result[0]['lang']).to.equal('eng');
    expect(result[0]['name']).to.equal('Audio');
    expect(result[0]['url']).to.equal('https://hls.ted.com/videos/ZakEbrahim_2014/audio/600k.m3u8?qr=true&preroll=Blank');
  });
  // issue #425 - first fragment has null url and no decryptdata if EXT-X-KEY follows EXTINF
  it('parse level with #EXT-X-KEY after #EXTINF', function () {
    let level = `#EXTM3U
#EXT-X-TARGETDURATION:10
#EXT-X-VERSION:3
#EXT-X-MEDIA-SEQUENCE:0
#EXT-X-PLAYLIST-TYPE:VOD
#EXTINF:10,
#EXT-X-KEY:METHOD=AES-128,URI="https://dummy.com/crypt-0.key"
0001.ts
#EXTINF:10,
0002.ts
#EXTINF:10,
0003.ts
#EXTINF:10,
0004.ts
#EXTINF:10,
0005.ts
#EXTINF:10,
0006.ts
#EXTINF:10,
0007.ts
#EXTINF:10,
0008.ts`;
    let result = M3U8Parser.parseLevelPlaylist(level, 'http://dummy.com/playlist.m3u8', 0);
    expect(result.fragments).to.have.lengthOf(8);
    expect(result.totalduration).to.equal(80);

    let fragdecryptdata, decryptdata = result.fragments[0].decryptdata, sn = 0;

    result.fragments.forEach(function (fragment, idx) {
      sn = idx + 1;

      expect(fragment.url, 'http://dummy.com/000' + sn + '.ts');

      // decryptdata should persist across all fragments
      fragdecryptdata = fragment.decryptdata;
      expect(fragdecryptdata.method).to.equal(decryptdata.method);
      expect(fragdecryptdata.uri).to.equal(decryptdata.uri);
      expect(fragdecryptdata.key).to.equal(decryptdata.key);

      // initialization vector is correctly generated since it wasn't declared in the playlist
      let iv = fragdecryptdata.iv;
      expect(iv[15]).to.equal(idx);

      // hold this decrypt data to compare to the next fragment's decrypt data
      decryptdata = fragment.decryptdata;
    });
  });

  // PR #454 - Add support for custom tags in fragment object
  it('return custom tags in fragment object', function () {
    let level = `#EXTM3U
#EXT-X-VERSION:3
#EXT-X-TARGETDURATION:10
#EXT-X-MEDIA-SEQUENCE:719926
#EXTINF:9.40,
http://dummy.url.com/hls/live/segment/segment_022916_164500865_719926.ts
#EXTINF:9.56,
http://dummy.url.com/hls/live/segment/segment_022916_164500865_719927.ts
#EXT-X-CUE-OUT:DURATION=150,BREAKID=0x0
#EXTINF:9.23,
http://dummy.url.com/hls/live/segment/segment_022916_164500865_719928.ts
#EXTINF:0.50,
http://dummy.url.com/hls/live/segment/segment_022916_164500865_719929.ts
#EXT-X-CUE-IN
#EXTINF:8.50,
http://dummy.url.com/hls/live/segment/segment_022916_164500865_719930.ts
#EXTINF:9.43,
http://dummy.url.com/hls/live/segment/segment_022916_164500865_719931.ts
#EXTINF:9.78,
http://dummy.url.com/hls/live/segment/segment_022916_164500865_719932.ts
#EXTINF:9.31,
http://dummy.url.com/hls/live/segment/segment_022916_164500865_719933.ts
#EXTINF:9.98,
http://dummy.url.com/hls/live/segment/segment_022916_164500865_719934.ts
#EXTINF:9.25,
http://dummy.url.com/hls/live/segment/segment_022916_164500865_719935.ts`;
    let result = M3U8Parser.parseLevelPlaylist(level, 'http://dummy.url.com/playlist.m3u8', 0);
    expect(result.fragments).to.have.lengthOf(10);
    expect(result.totalduration).to.equal(84.94);
    expect(result.targetduration).to.equal(10);
    expect(result.fragments[0].url).to.equal('http://dummy.url.com/hls/live/segment/segment_022916_164500865_719926.ts');
    expect(result.fragments[0].tagList).to.have.lengthOf(1);
    expect(result.fragments[2].tagList[0][0]).to.equal('EXT-X-CUE-OUT');
    expect(result.fragments[2].tagList[0][1]).to.equal('DURATION=150,BREAKID=0x0');
    expect(result.fragments[3].tagList[0][1]).to.equal('0.50');
    expect(result.fragments[4].tagList).to.have.lengthOf(2);
    expect(result.fragments[4].tagList[0][0]).to.equal('EXT-X-CUE-IN');
    expect(result.fragments[7].tagList[0][0]).to.equal('INF');
    expect(result.fragments[8].url).to.equal('http://dummy.url.com/hls/live/segment/segment_022916_164500865_719934.ts');
  });

  it('parses playlists with #EXT-X-PROGRAM-DATE-TIME after #EXTINF before fragment URL', function () {
    let level = `#EXTM3U
#EXT-X-VERSION:2
#EXT-X-TARGETDURATION:10
#EXT-X-MEDIA-SEQUENCE:69844067
#EXTINF:10, no desc
#EXT-X-PROGRAM-DATE-TIME:2016-05-27T16:34:44Z
Rollover38803/20160525T064049-01-69844067.ts
#EXTINF:10, no desc
#EXT-X-PROGRAM-DATE-TIME:2016-05-27T16:34:54Z
Rollover38803/20160525T064049-01-69844068.ts
#EXTINF:10, no desc
#EXT-X-PROGRAM-DATE-TIME:2016-05-27T16:35:04Z
Rollover38803/20160525T064049-01-69844069.ts
    `;
    let result = M3U8Parser.parseLevelPlaylist(level, 'http://video.example.com/disc.m3u8', 0);
    expect(result.fragments).to.have.lengthOf(3);
    expect(result.hasProgramDateTime).to.be.true;
    expect(result.totalduration).to.equal(30);
    expect(result.fragments[0].url).to.equal('http://video.example.com/Rollover38803/20160525T064049-01-69844067.ts');
    expect(result.fragments[0].programDateTime).to.equal(1464366884000);
    expect(result.fragments[1].url).to.equal('http://video.example.com/Rollover38803/20160525T064049-01-69844068.ts');
    expect(result.fragments[1].programDateTime).to.equal(1464366894000);
    expect(result.fragments[2].url).to.equal('http://video.example.com/Rollover38803/20160525T064049-01-69844069.ts');
    expect(result.fragments[2].programDateTime).to.equal(1464366904000);
  });

  it('parses #EXTINF without a leading digit', function () {
    let level = `#EXTM3U
#EXT-X-VERSION:3
#EXT-X-PLAYLIST-TYPE:VOD
#EXT-X-TARGETDURATION:14
#EXTINF:.360,
/sec(3ae40f708f79ca9471f52b86da76a3a8)/frag(1)/video/107/282/158282701_mp4_h264_aac_hq.ts
#EXT-X-ENDLIST`;
    let result = M3U8Parser.parseLevelPlaylist(level, 'http://proxy-62.dailymotion.com/sec(3ae40f708f79ca9471f52b86da76a3a8)/video/107/282/158282701_mp4_h264_aac_hq.m3u8#cell=core', 0);
    expect(result.fragments).to.have.lengthOf(1);
    expect(result.fragments[0].duration).to.equal(0.360);
  });

  it('parses #EXT-X-MAP URI', function () {
    let level = `#EXTM3U
#EXT-X-TARGETDURATION:6
#EXT-X-VERSION:7
#EXT-X-MEDIA-SEQUENCE:1
#EXT-X-PLAYLIST-TYPE:VOD
#EXT-X-INDEPENDENT-SEGMENTS
#EXT-X-MAP:URI="main.mp4",BYTERANGE="718@0"
#EXTINF:6.00600,
#EXT-X-BYTERANGE:1543597@718
main.mp4`;
    let result = M3U8Parser.parseLevelPlaylist(level, 'http://proxy-62.dailymotion.com/sec(3ae40f708f79ca9471f52b86da76a3a8)/video/107/282/158282701_mp4_h264_aac_hq.m3u8#cell=core', 0);
    expect(result.initSegment.url).to.equal('http://proxy-62.dailymotion.com/sec(3ae40f708f79ca9471f52b86da76a3a8)/video/107/282/main.mp4');
    expect(result.initSegment.byteRangeStartOffset).to.equal(0);
    expect(result.initSegment.byteRangeEndOffset).to.equal(718);
    expect(result.initSegment.sn).to.equal('initSegment');
  });

  describe('PDT calculations', function () {
    it('if playlists contains #EXT-X-PROGRAM-DATE-TIME switching will be applied by PDT', function () {
      let level = `#EXTM3U
#EXT-X-VERSION:2
#EXT-X-TARGETDURATION:10
#EXT-X-MEDIA-SEQUENCE:69844067
#EXTINF:10, no desc
#EXT-X-PROGRAM-DATE-TIME:2016-05-27T16:34:44Z
Rollover38803/20160525T064049-01-69844067.ts
#EXTINF:10, no desc
#EXT-X-PROGRAM-DATE-TIME:2016-05-27T16:34:54Z
Rollover38803/20160525T064049-01-69844068.ts
#EXTINF:10, no desc
#EXT-X-PROGRAM-DATE-TIME:2016-05-27T16:35:04Z
Rollover38803/20160525T064049-01-69844069.ts
    `;
      let result = M3U8Parser.parseLevelPlaylist(level, 'http://video.example.com/disc.m3u8', 0);
      expect(result.hasProgramDateTime).to.be.true;
      expect(result.fragments[0].rawProgramDateTime).to.equal('2016-05-27T16:34:44Z');
      expect(result.fragments[0].programDateTime).to.equal(1464366884000);
      expect(result.fragments[1].rawProgramDateTime).to.equal('2016-05-27T16:34:54Z');
      expect(result.fragments[1].programDateTime).to.equal(1464366894000);
      expect(result.fragments[2].rawProgramDateTime).to.equal('2016-05-27T16:35:04Z');
      expect(result.fragments[2].programDateTime).to.equal(1464366904000);
    });

    it('backfills PDT values if the first segment does not start with PDT', function () {
      const level = `
#EXTINF:10
frag0.ts
#EXTINF:10
frag1.ts
#EXTINF:10
#EXT-X-PROGRAM-DATE-TIME:2016-05-27T16:35:04Z
frag2.ts
    `;

      const result = M3U8Parser.parseLevelPlaylist(level, 'http://video.example.com/disc.m3u8', 0);
      expect(result.hasProgramDateTime).to.be.true;
      expect(result.fragments[2].rawProgramDateTime).to.equal('2016-05-27T16:35:04Z');
      expect(result.fragments[1].programDateTime).to.equal(1464366894000);
      expect(result.fragments[0].programDateTime).to.equal(1464366884000);
    });

    it('extrapolates PDT forward when subsequent fragments do not have a raw programDateTime', function () {
      const level = `
#EXTINF:10
#EXT-X-PROGRAM-DATE-TIME:2016-05-27T16:35:04Z
frag0.ts
#EXTINF:10
frag1.ts
#EXTINF:10
frag2.ts
    `;

      const result = M3U8Parser.parseLevelPlaylist(level, 'http://video.example.com/disc.m3u8', 0);
      expect(result.hasProgramDateTime).to.be.true;
      expect(result.fragments[0].rawProgramDateTime).to.equal('2016-05-27T16:35:04Z');
      expect(result.fragments[1].programDateTime).to.equal(1464366914000);
      expect(result.fragments[2].programDateTime).to.equal(1464366924000);
    });

    it('recomputes PDT extrapolation whenever a new raw programDateTime is hit', function () {
      const level = `
#EXTM3U
#EXT-X-DISCONTINUITY
#EXT-X-PROGRAM-DATE-TIME:2016-05-27T16:35:04Z
#EXTINF:10
frag0.ts
#EXTINF:10
frag1.ts
#EXT-X-DISCONTINUITY
#EXT-X-PROGRAM-DATE-TIME:2017-05-27T16:35:04Z
#EXTINF:10
frag2.ts
#EXTINF:10
frag3.ts
#EXT-X-DISCONTINUITY
#EXT-X-PROGRAM-DATE-TIME:2015-05-27T11:42:03Z
#EXTINF:10
frag4.ts
#EXTINF:10
frag5.ts
    `;

      const result = M3U8Parser.parseLevelPlaylist(level, 'http://video.example.com/disc.m3u8', 0);
      expect(result.hasProgramDateTime).to.be.true;
      expect(result.fragments[0].programDateTime).to.equal(1464366904000);
      expect(result.fragments[0].rawProgramDateTime).to.equal('2016-05-27T16:35:04Z');
      expect(result.fragments[1].programDateTime).to.equal(1464366914000);
      expect(result.fragments[2].programDateTime).to.equal(1495902904000);
      expect(result.fragments[2].rawProgramDateTime).to.equal('2017-05-27T16:35:04Z');
      expect(result.fragments[3].programDateTime).to.equal(1495902914000);
      expect(result.fragments[4].programDateTime).to.equal(1432726923000);
      expect(result.fragments[4].rawProgramDateTime).to.equal('2015-05-27T11:42:03Z');
      expect(result.fragments[5].programDateTime).to.equal(1432726933000);
    });

    it('propagates the raw programDateTime to the fragment following the init segment', function () {
      const level = `
#EXTINF:10
#EXT-X-PROGRAM-DATE-TIME:2016-05-27T16:35:04Z
#EXT-X-MAP
frag0.ts
#EXTINF:10
frag1.ts
    `;
      const result = M3U8Parser.parseLevelPlaylist(level, 'http://video.example.com/disc.m3u8', 0);
      expect(result.hasProgramDateTime).to.be.true;
      expect(result.sn === 'initSegment').to.be.false;
      expect(result.fragments[0].rawProgramDateTime).to.equal('2016-05-27T16:35:04Z');
      expect(result.fragments[0].programDateTime).to.equal(1464366904000);
    });

    it('ignores bad PDT values', function () {
      const level = `
#EXTINF:10
#EXT-X-PROGRAM-DATE-TIME:foo
frag0.ts
#EXTINF:10
frag1.ts
    `;
      const result = M3U8Parser.parseLevelPlaylist(level, 'http://video.example.com/disc.m3u8', 0);
      expect(result.hasProgramDateTime).to.be.false;
      expect(result.fragments[0].rawProgramDateTime).to.not.exist;
      expect(result.fragments[0].programDateTime).to.not.exist;
    });
  });

  it('tests : at end of tag name is used to divide custom tags', function () {
    let level = `#EXTM3U
#EXT-X-VERSION:2
#EXT-X-TARGETDURATION:10
#EXT-X-MEDIA-SEQUENCE:69844067
#EXTINF:9.40,
http://dummy.url.com/hls/live/segment/segment_022916_164500865_719926.ts
#EXTINF:9.56,
http://dummy.url.com/hls/live/segment/segment_022916_164500865_719927.ts
#EXT-X-CUSTOM-DATE:2016-05-27T16:34:44Z
#EXT-X-CUSTOM-JSON:{"key":"value"}
#EXT-X-CUSTOM-URI:http://dummy.url.com/hls/moreinfo.json
#EXTINF:10, no desc
http://dummy.url.com/hls/live/segment/segment_022916_164500865_719928.ts
    `;
    let result = M3U8Parser.parseLevelPlaylist(level, 'http://dummy.url.com/playlist.m3u8', 0);
    expect(result.fragments[2].tagList[0][0]).to.equal('EXT-X-CUSTOM-DATE');
    expect(result.fragments[2].tagList[0][1]).to.equal('2016-05-27T16:34:44Z');
    expect(result.fragments[2].tagList[1][0]).to.equal('EXT-X-CUSTOM-JSON');
    expect(result.fragments[2].tagList[1][1]).to.equal('{"key":"value"}');
    expect(result.fragments[2].tagList[2][0]).to.equal('EXT-X-CUSTOM-URI');
    expect(result.fragments[2].tagList[2][1]).to.equal('http://dummy.url.com/hls/moreinfo.json');
  });
<<<<<<< HEAD
=======

  it('allows spaces in the fragment files', function () {
    const level = `#EXTM3U
#EXT-X-VERSION:4
#EXT-X-TARGETDURATION:7
#EXT-X-MEDIA-SEQUENCE:1
#EXT-X-PLAYLIST-TYPE:VOD
#EXTINF:6.006,
180724_Allison VLOG-v3_00001.ts
#EXTINF:6.006,
180724_Allison VLOG-v3_00002.ts
#EXT-X-ENDLIST
    `;
    const result = M3U8Parser.parseLevelPlaylist(level, 'http://dummy.url.com/playlist.m3u8', 0);
    expect(result.fragments.length).to.equal(2);
    expect(result.totalduration).to.equal(12.012);
    expect(result.targetduration).to.equal(7);
    expect(result.fragments[0].url).to.equal('http://dummy.url.com/180724_Allison VLOG-v3_00001.ts');
    expect(result.fragments[1].url).to.equal('http://dummy.url.com/180724_Allison VLOG-v3_00002.ts');
  });

  it('deals with spaces after fragment files', function () {
    // You can't see them, but there should be spaces directly after the .ts
    const level = `#EXTM3U
#EXT-X-VERSION:4
#EXT-X-TARGETDURATION:7
#EXT-X-MEDIA-SEQUENCE:1
#EXT-X-PLAYLIST-TYPE:VOD
#EXTINF:6.006,
180724_Allison VLOG v3_00001.ts 
#EXTINF:6.006,
180724_Allison VLOG v3_00002.ts 
#EXT-X-ENDLIST
    `;
    const result = M3U8Parser.parseLevelPlaylist(level, 'http://dummy.url.com/playlist.m3u8', 0);
    expect(result.fragments.length).to.equal(2);
    expect(result.totalduration).to.equal(12.012);
    expect(result.targetduration).to.equal(7);
    expect(result.fragments[0].url).to.equal('http://dummy.url.com/180724_Allison VLOG v3_00001.ts');
    expect(result.fragments[1].url).to.equal('http://dummy.url.com/180724_Allison VLOG v3_00002.ts');
  });
>>>>>>> ec1700d0
});<|MERGE_RESOLUTION|>--- conflicted
+++ resolved
@@ -1,21 +1,9 @@
-<<<<<<< HEAD
-const assert = require('assert');
-const bufferIsEqual = require('arraybuffer-equal');
-
-import PlaylistLoader from '../../../src/loader/playlist-loader';
-import M3U8Parser from '../../../src/loader/m3u8-parser';
-
-describe('PlaylistLoader', () => {
-  it('parses empty manifest returns empty array', () => {
-    assert.deepEqual(M3U8Parser.parseMasterPlaylist('', 'http://www.dailymotion.com'), []);
-=======
 import PlaylistLoader from '../../../src/loader/playlist-loader';
 import M3U8Parser from '../../../src/loader/m3u8-parser';
 
 describe('PlaylistLoader', function () {
   it('parses empty manifest returns empty array', function () {
     expect(M3U8Parser.parseMasterPlaylist('', 'http://www.dailymotion.com')).to.deep.equal([]);
->>>>>>> ec1700d0
   });
 
   it('manifest with broken syntax returns empty array', function () {
@@ -818,8 +806,6 @@
     expect(result.fragments[2].tagList[2][0]).to.equal('EXT-X-CUSTOM-URI');
     expect(result.fragments[2].tagList[2][1]).to.equal('http://dummy.url.com/hls/moreinfo.json');
   });
-<<<<<<< HEAD
-=======
 
   it('allows spaces in the fragment files', function () {
     const level = `#EXTM3U
@@ -861,5 +847,4 @@
     expect(result.fragments[0].url).to.equal('http://dummy.url.com/180724_Allison VLOG v3_00001.ts');
     expect(result.fragments[1].url).to.equal('http://dummy.url.com/180724_Allison VLOG v3_00002.ts');
   });
->>>>>>> ec1700d0
 });