--- conflicted
+++ resolved
@@ -1,14 +1,7 @@
-<<<<<<< HEAD
-const assert = require('assert');
-=======
 import Event from '../../../src/events.js';
 import Demuxer from '../../../src/demux/demuxer.js';
 
->>>>>>> ec1700d0
 const sinon = require('sinon');
-
-import Event from '../../../src/events.js';
-import Demuxer from '../../../src/demux/demuxer.js';
 
 describe('Demuxer tests', function () {
   it('Demuxer constructor no worker', function () {
