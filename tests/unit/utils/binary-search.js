--- conflicted
+++ resolved
@@ -1,7 +1,3 @@
-<<<<<<< HEAD
-let assert = require('assert');
-=======
->>>>>>> ec1700d0
 import BinarySearch from '../../../src/utils/binary-search';
 
 describe('binary search util', function () {
