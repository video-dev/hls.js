--- conflicted
+++ resolved
@@ -1,7 +1,3 @@
-<<<<<<< HEAD
-let assert = require('assert');
-=======
->>>>>>> ec1700d0
 import Events from '../../src/events';
 
 function getAllCapsSnakeCaseToCamelCase (eventType) {
