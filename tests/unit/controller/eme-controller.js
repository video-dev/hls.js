--- conflicted
+++ resolved
@@ -1,15 +1,9 @@
 import EMEController from '../../../src/controller/eme-controller';
 import HlsMock from '../../mocks/hls.mock';
 import EventEmitter from 'events';
-<<<<<<< HEAD
-import { ErrorTypes, ErrorDetails } from '../../../src/errors';
-=======
 import { ErrorDetails } from '../../../src/errors';
->>>>>>> ec1700d0
 
 const sinon = require('sinon');
-
-import assert from 'assert';
 
 const MediaMock = function () {
   let media = new EventEmitter();
