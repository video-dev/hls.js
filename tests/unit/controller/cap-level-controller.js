--- conflicted
+++ resolved
@@ -75,18 +75,11 @@
     describe('start and stop', function () {
       it('immediately caps and sets a timer for monitoring size size', function () {
         const detectPlayerSizeSpy = sinon.spy(capLevelController, 'detectPlayerSize');
-<<<<<<< HEAD
         capLevelController.startCapping();
-        assert(capLevelController.timer);
-        assert(firstLevelSpy.set.calledOnce);
-        assert(detectPlayerSizeSpy.calledOnce);
-=======
-        capLevelController._startCapping();
 
         expect(capLevelController.timer).to.exist;
         expect(firstLevelSpy.set.calledOnce).to.be.true;
         expect(detectPlayerSizeSpy.calledOnce).to.be.true;
->>>>>>> 0bbb9b89
       });
 
       it('stops the capping timer and resets capping', function () {
@@ -166,27 +159,27 @@
 
       it('continues capping without second timer', function () {
         hls.capLevelToPlayerSize = true;
-        assert(startCappingSpy.calledOnce);
+        expect(startCappingSpy.calledOnce).to.be.true;
       });
 
       it('stops the capping timer and resets capping', function () {
         hls.capLevelToPlayerSize = false;
-        assert(stopCappingSpy.calledOnce);
+        expect(stopCappingSpy.calledOnce).to.be.true;
       });
 
       it('calls for nextLevelSwitch when stopped capping', function () {
         hls.capLevelToPlayerSize = false;
-        assert(nextLevelSwitchSpy.calledOnce);
+        expect(nextLevelSwitchSpy.calledOnce).to.be.true;
       });
 
       it('updates config state of capping on change', function () {
         hls.capLevelToPlayerSize = false;
-        assert(hls.config.capLevelToPlayerSize === false);
+        expect(hls.config.capLevelToPlayerSize).to.be.false;
       });
 
       it('stops capping when destroyed', function () {
         capLevelController.destroy();
-        assert(stopCappingSpy.calledOnce);
+        expect(stopCappingSpy.calledOnce).to.be.true;
       });
     });
   });
