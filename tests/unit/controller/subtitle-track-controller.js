--- conflicted
+++ resolved
@@ -8,10 +8,6 @@
   let videoElement;
   let sandbox;
 
-<<<<<<< HEAD
-  beforeEach(function () {
-    const hls = new Hls({});
-=======
   const fakeTracks = [
     { id: 0, url: 'baz', details: { live: false }, groupId: 'B', name: 'Foo' },
     { id: 1, url: 'bar', groupId: 'B', name: 'Bar' },
@@ -21,7 +17,6 @@
 
   beforeEach(() => {
     const hls = new Observer();
->>>>>>> 1fccb22f
 
     videoElement = document.createElement('video');
     subtitleTrackController = new SubtitleTrackController(hls);
@@ -46,15 +41,9 @@
     });
   });
 
-<<<<<<< HEAD
-  describe('onTextTrackChanged', function () {
-    it('should set subtitleTrack to -1 if disabled', function () {
-      expect(subtitleTrackController.subtitleTrack).to.equal(-1);
-=======
   describe('onSubtitleTrackSwitch', () => {
     it('should set subtitleTrack to -1 if disabled', () => {
       assert.strictEqual(subtitleTrackController.subtitleTrack, -1);
->>>>>>> 1fccb22f
 
       videoElement.textTracks[0].mode = 'disabled';
       subtitleTrackController._onTextTracksChanged();
@@ -136,12 +125,8 @@
     });
 
     it('should trigger SUBTITLE_TRACK_SWITCH if passed -1', function () {
-<<<<<<< HEAD
-      const triggerSpy = sandbox.spy(subtitleTrackController.hls, 'trigger');
-=======
       const stopTimerSpy = sinon.spy(subtitleTrackController, 'clearInterval');
       const triggerSpy = sinon.spy(subtitleTrackController.hls, 'trigger');
->>>>>>> 1fccb22f
       subtitleTrackController.trackId = 0;
       subtitleTrackController.subtitleTrack = -1;
 
@@ -157,13 +142,8 @@
       expect(triggerSpy.secondCall).to.have.been.calledWith('hlsSubtitleTrackLoading', { url: 'foo', id: 2 });
     });
 
-<<<<<<< HEAD
-    it('should do nothing if called with out of bound indices', function () {
-      const clearReloadSpy = sandbox.spy(subtitleTrackController, '_clearReloadTimer');
-=======
     it('should do nothing if called with out of bound indicies', function () {
       const stopTimerSpy = sinon.spy(subtitleTrackController, 'clearInterval');
->>>>>>> 1fccb22f
       subtitleTrackController.subtitleTrack = 5;
       subtitleTrackController.subtitleTrack = -2;
 
