<<<<<<< HEAD
const assert = require('assert');

import sinon from 'sinon';
=======
>>>>>>> ec1700d0
import SubtitleTrackController from '../../../src/controller/subtitle-track-controller';
import Hls from '../../../src/hls';
import sinon from 'sinon';

<<<<<<< HEAD
describe('SubtitleTrackController', () => {
=======
describe('SubtitleTrackController', function () {
>>>>>>> ec1700d0
  let subtitleTrackController;
  let videoElement;

  beforeEach(function () {
    const hls = new Hls({});

    videoElement = document.createElement('video');
    subtitleTrackController = new SubtitleTrackController(hls);

    subtitleTrackController.media = videoElement;
    subtitleTrackController.tracks = [{ id: 0, url: 'baz', details: { live: false } }, { id: 1, url: 'bar' }, { id: 2, details: { live: true }, url: 'foo' }];

    const textTrack1 = videoElement.addTextTrack('subtitles', 'English', 'en');
    const textTrack2 = videoElement.addTextTrack('subtitles', 'Swedish', 'se');

    textTrack1.mode = 'disabled';
    textTrack2.mode = 'disabled';
  });

  describe('onTextTrackChanged', function () {
    it('should set subtitleTrack to -1 if disabled', function () {
      expect(subtitleTrackController.subtitleTrack).to.equal(-1);

      videoElement.textTracks[0].mode = 'disabled';
      subtitleTrackController._onTextTracksChanged();

      expect(subtitleTrackController.subtitleTrack).to.equal(-1);
    });

    it('should set subtitleTrack to 0 if hidden', function () {
      expect(subtitleTrackController.subtitleTrack).to.equal(-1);

      videoElement.textTracks[0].mode = 'hidden';
      subtitleTrackController._onTextTracksChanged();

      expect(subtitleTrackController.subtitleTrack).to.equal(0);
    });

    it('should set subtitleTrack to 0 if showing', function () {
      expect(subtitleTrackController.subtitleTrack).to.equal(-1);

      videoElement.textTracks[0].mode = 'showing';
      subtitleTrackController._onTextTracksChanged();

      expect(subtitleTrackController.subtitleTrack).to.equal(0);
    });
  });

  describe('set subtitleTrack', function () {
    it('should set active text track mode to showing', function () {
      videoElement.textTracks[0].mode = 'disabled';

      subtitleTrackController.subtitleDisplay = true;
      subtitleTrackController.subtitleTrack = 0;

      expect(videoElement.textTracks[0].mode).to.equal('showing');
    });

    it('should set active text track mode to hidden', function () {
      videoElement.textTracks[0].mode = 'disabled';
      subtitleTrackController.subtitleDisplay = false;
      subtitleTrackController.subtitleTrack = 0;

      expect(videoElement.textTracks[0].mode).to.equal('hidden');
    });

    it('should disable previous track', function () {
      // Change active track without triggering setSubtitleTrackInternal
      subtitleTrackController.trackId = 0;
      // Change active track and trigger setSubtitleTrackInternal
      subtitleTrackController.subtitleTrack = 1;

      expect(videoElement.textTracks[0].mode).to.equal('disabled');
    });

    it('should trigger SUBTITLE_TRACK_SWITCH', function () {
      const triggerSpy = sinon.spy(subtitleTrackController.hls, 'trigger');
      subtitleTrackController.trackId = 0;
      subtitleTrackController.subtitleTrack = 1;

      expect(triggerSpy).to.have.been.calledTwice;
      expect(triggerSpy.firstCall).to.have.been.calledWith('hlsSubtitleTrackSwitch', { id: 1 });
    });

    it('should trigger SUBTITLE_TRACK_LOADING if the track has no details', function () {
      const triggerSpy = sinon.spy(subtitleTrackController.hls, 'trigger');
      subtitleTrackController.trackId = 0;
      subtitleTrackController.subtitleTrack = 1;

      expect(triggerSpy).to.have.been.calledTwice;
      expect(triggerSpy.secondCall).to.have.been.calledWith('hlsSubtitleTrackLoading', { url: 'bar', id: 1 });
    });

    it('should not trigger SUBTITLE_TRACK_LOADING if the track has details and is not live', function () {
      const triggerSpy = sinon.spy(subtitleTrackController.hls, 'trigger');
      subtitleTrackController.trackId = 1;
      subtitleTrackController.subtitleTrack = 0;

      expect(triggerSpy).to.have.been.calledOnce;
      expect(triggerSpy.firstCall).to.have.been.calledWith('hlsSubtitleTrackSwitch', { id: 0 });
    });

    it('should trigger SUBTITLE_TRACK_SWITCH if passed -1', function () {
      const stopTimerSpy = sinon.spy(subtitleTrackController, '_stopTimer');
      const triggerSpy = sinon.spy(subtitleTrackController.hls, 'trigger');
      subtitleTrackController.trackId = 0;
      subtitleTrackController.subtitleTrack = -1;

      expect(stopTimerSpy).to.have.been.calledOnce;
      expect(triggerSpy.firstCall).to.have.been.calledWith('hlsSubtitleTrackSwitch', { id: -1 });
    });

    it('should trigger SUBTITLE_TRACK_LOADING if the track is live, even if it has details', function () {
      const triggerSpy = sinon.spy(subtitleTrackController.hls, 'trigger');
      subtitleTrackController.trackId = 0;
      subtitleTrackController.subtitleTrack = 2;

      expect(triggerSpy).to.have.been.calledTwice;
      expect(triggerSpy.secondCall).to.have.been.calledWith('hlsSubtitleTrackLoading', { url: 'foo', id: 2 });
    });

    it('should do nothing if called with out of bound indicies', function () {
      const stopTimerSpy = sinon.spy(subtitleTrackController, '_stopTimer');
      subtitleTrackController.subtitleTrack = 5;
      subtitleTrackController.subtitleTrack = -2;

      expect(stopTimerSpy).to.have.not.been.called;
    });

    it('should do nothing if called with a non-number', function () {
      subtitleTrackController.subtitleTrack = undefined;
      subtitleTrackController.subtitleTrack = null;
    });

    describe('_toggleTrackModes', function () {
      // This can be the case when setting the subtitleTrack before Hls.js attaches to the mediaElement
      it('should not throw an exception if trackId is out of the mediaElement text track bounds', function () {
        subtitleTrackController.trackId = 3;
        subtitleTrackController._toggleTrackModes(1);
      });

      it('should disable all textTracks if called with -1', function () {
        [].slice.call(videoElement.textTracks).forEach(t => {
          t.mode = 'showing';
        });
        subtitleTrackController._toggleTrackModes(-1);
        [].slice.call(videoElement.textTracks).forEach(t => {
          expect(t.mode).to.equal('disabled');
        });
      });

      it('should not throw an exception if the mediaElement does not exist', function () {
        subtitleTrackController.media = null;
        subtitleTrackController._toggleTrackModes(1);
      });
    });
  });
});<|MERGE_RESOLUTION|>--- conflicted
+++ resolved
@@ -1,18 +1,8 @@
-<<<<<<< HEAD
-const assert = require('assert');
-
-import sinon from 'sinon';
-=======
->>>>>>> ec1700d0
 import SubtitleTrackController from '../../../src/controller/subtitle-track-controller';
 import Hls from '../../../src/hls';
 import sinon from 'sinon';
 
-<<<<<<< HEAD
-describe('SubtitleTrackController', () => {
-=======
 describe('SubtitleTrackController', function () {
->>>>>>> ec1700d0
   let subtitleTrackController;
   let videoElement;
 
