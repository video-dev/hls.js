--- conflicted
+++ resolved
@@ -181,21 +181,25 @@
       latencyController['stallCount'] += 1;
       expect(latencyController.targetLatency).to.equal(6.5);
     });
-
-<<<<<<< HEAD
+    
+    it('liveSyncOnStallIncrease can control how fast targetduration increases on stall', function () {
+      latencyController['config'].lowLatencyMode = true;
+      latencyController['config'].liveSyncOnStallIncrease = 1.3;
+      expect(latencyController.targetLatency).to.equal(4.3);
+      latencyController['stallCount'] += 1;
+      expect(latencyController.targetLatency).to.equal(5.6);
+      latencyController['stallCount'] += 1;
+      expect(latencyController.targetLatency).to.equal(6.5);
+    });
+
     it('can be set and will reset stallCount', function () {
       latencyController['config'].lowLatencyMode = true;
-=======
-    it('liveSyncOnStallIncrease can control how fast targetduration increases on stall', function () {
-      latencyController['config'].lowLatencyMode = true;
-      latencyController['config'].liveSyncOnStallIncrease = 1.3;
->>>>>>> 8555f8b0
       levelDetails.targetduration = 3.5;
       levelDetails.partHoldBack = 3;
       levelDetails.age = 0;
       expect(latencyController.targetLatency).to.equal(3);
       latencyController['stallCount'] = 1;
-<<<<<<< HEAD
+      
       expect(latencyController.targetLatency).to.equal(4);
       expect(latencyController['config'].liveSyncDuration).to.be.undefined;
       latencyController.targetLatency = 2;
@@ -204,13 +208,6 @@
       expect(latencyController['hls'].userConfig.liveSyncDuration).to.be
         .undefined;
       expect(latencyController.targetLatency).to.equal(2);
-=======
-      expect(latencyController.targetLatency).to.equal(4.3);
-      latencyController['stallCount'] += 1;
-      expect(latencyController.targetLatency).to.equal(5.6);
-      latencyController['stallCount'] += 1;
-      expect(latencyController.targetLatency).to.equal(6.5);
->>>>>>> 8555f8b0
     });
   });
 
