--- conflicted
+++ resolved
@@ -1,13 +1,7 @@
-const assert = require('assert');
-
 import TimelineController from '../../../src/controller/timeline-controller';
 import Hls from '../../../src/hls';
 
-<<<<<<< HEAD
-describe('TimelineController', () => {
-=======
 describe('TimelineController', function () {
->>>>>>> ec1700d0
   let timelineController;
   let hls;
 
@@ -39,8 +33,6 @@
     expect(timelineController.textTracks[0].mode).to.equal('disabled');
     expect(timelineController.textTracks[1].mode).to.equal('hidden');
   });
-<<<<<<< HEAD
-=======
 
   describe('reuse text track', function () {
     it('should reuse text track when track order is same between manifests', function () {
@@ -103,5 +95,4 @@
       expect(timelineController.media.textTracks.length).to.equal(2);
     });
   });
->>>>>>> ec1700d0
 });