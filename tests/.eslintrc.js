--- conflicted
+++ resolved
@@ -22,23 +22,13 @@
     'one-var': 0,
     'no-undefined': 0,
     'no-unused-expressions': 0,
-<<<<<<< HEAD
-    'no-restricted-properties': [2,
-=======
-    'no-restricted-modules': ['error', 'assert'],
     'no-restricted-properties': [
       2,
->>>>>>> a9040a78
       { property: 'findIndex' }, // Intended to block usage of Array.prototype.findIndex
       { property: 'find' }, // Intended to block usage of Array.prototype.find
       { property: 'only' }, // Intended to block usage of it.only in commits
     ],
-<<<<<<< HEAD
     'node/no-restricted-require': ['error', ['assert']],
     'mocha/no-mocha-arrows': 2
   }
-=======
-    'mocha/no-mocha-arrows': 2,
-  },
->>>>>>> a9040a78
 };