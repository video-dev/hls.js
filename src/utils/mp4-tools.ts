import { ElementaryStreamTypes } from '../loader/fragment';
import { sliceUint8 } from './typed-array';
import { utf8ArrayToStr } from '../demux/id3';
import { logger } from '../utils/logger';
import Hex from './hex';
import type { PassthroughTrack, UserdataSample } from '../types/demuxer';
import type { DecryptData } from '../loader/level-key';

const UINT32_MAX = Math.pow(2, 32) - 1;
const push = [].push;

// We are using fixed track IDs for driving the MP4 remuxer
// instead of following the TS PIDs.
// There is no reason not to do this and some browsers/SourceBuffer-demuxers
// may not like if there are TrackID "switches"
// See https://github.com/video-dev/hls.js/issues/1331
// Here we are mapping our internal track types to constant MP4 track IDs
// With MSE currently one can only have one track of each, and we are muxing
// whatever video/audio rendition in them.
export const RemuxerTrackIdConfig = {
  video: 1,
  audio: 2,
  id3: 3,
  text: 4,
};

export function bin2str(data: Uint8Array): string {
  return String.fromCharCode.apply(null, data);
}

export function readUint16(buffer: Uint8Array, offset: number): number {
  const val = (buffer[offset] << 8) | buffer[offset + 1];
  return val < 0 ? 65536 + val : val;
}

export function readUint32(buffer: Uint8Array, offset: number): number {
  const val = readSint32(buffer, offset);
  return val < 0 ? 4294967296 + val : val;
}

export function readSint32(buffer: Uint8Array, offset: number): number {
  return (
    (buffer[offset] << 24) |
    (buffer[offset + 1] << 16) |
    (buffer[offset + 2] << 8) |
    buffer[offset + 3]
  );
}

export function writeUint32(buffer: Uint8Array, offset: number, value: number) {
  buffer[offset] = value >> 24;
  buffer[offset + 1] = (value >> 16) & 0xff;
  buffer[offset + 2] = (value >> 8) & 0xff;
  buffer[offset + 3] = value & 0xff;
}

// Find the data for a box specified by its path
export function findBox(data: Uint8Array, path: string[]): Uint8Array[] {
  const results = [] as Uint8Array[];
  if (!path.length) {
    // short-circuit the search for empty paths
    return results;
  }
  const end = data.byteLength;

  for (let i = 0; i < end; ) {
    const size = readUint32(data, i);
    const type = bin2str(data.subarray(i + 4, i + 8));
    const endbox = size > 1 ? i + size : end;
    if (type === path[0]) {
      if (path.length === 1) {
        // this is the end of the path and we've found the box we were
        // looking for
        results.push(data.subarray(i + 8, endbox));
      } else {
        // recursively search for the next box along the path
        const subresults = findBox(data.subarray(i + 8, endbox), path.slice(1));
        if (subresults.length) {
          push.apply(results, subresults);
        }
      }
    }
    i = endbox;
  }

  // we've finished searching all of data
  return results;
}

type SidxInfo = {
  earliestPresentationTime: number;
  timescale: number;
  version: number;
  referencesCount: number;
  references: any[];
};

export function parseSegmentIndex(sidx: Uint8Array): SidxInfo | null {
  const references: any[] = [];

  const version = sidx[0];

  // set initial offset, we skip the reference ID (not needed)
  let index = 8;

  const timescale = readUint32(sidx, index);
  index += 4;

  // TODO: parse earliestPresentationTime and firstOffset
  // usually zero in our case
  const earliestPresentationTime = 0;
  const firstOffset = 0;

  if (version === 0) {
    index += 8;
  } else {
    index += 16;
  }

  // skip reserved
  index += 2;

  let startByte = sidx.length + firstOffset;

  const referencesCount = readUint16(sidx, index);
  index += 2;

  for (let i = 0; i < referencesCount; i++) {
    let referenceIndex = index;

    const referenceInfo = readUint32(sidx, referenceIndex);
    referenceIndex += 4;

    const referenceSize = referenceInfo & 0x7fffffff;
    const referenceType = (referenceInfo & 0x80000000) >>> 31;

    if (referenceType === 1) {
      logger.warn('SIDX has hierarchical references (not supported)');
      return null;
    }

    const subsegmentDuration = readUint32(sidx, referenceIndex);
    referenceIndex += 4;

    references.push({
      referenceSize,
      subsegmentDuration, // unscaled
      info: {
        duration: subsegmentDuration / timescale,
        start: startByte,
        end: startByte + referenceSize - 1,
      },
    });

    startByte += referenceSize;

    // Skipping 1 bit for |startsWithSap|, 3 bits for |sapType|, and 28 bits
    // for |sapDelta|.
    referenceIndex += 4;

    // skip to next ref
    index = referenceIndex;
  }

  return {
    earliestPresentationTime,
    timescale,
    version,
    referencesCount,
    references,
  };
}

/**
 * Parses an MP4 initialization segment and extracts stream type and
 * timescale values for any declared tracks. Timescale values indicate the
 * number of clock ticks per second to assume for time-based values
 * elsewhere in the MP4.
 *
 * To determine the start time of an MP4, you need two pieces of
 * information: the timescale unit and the earliest base media decode
 * time. Multiple timescales can be specified within an MP4 but the
 * base media decode time is always expressed in the timescale from
 * the media header box for the track:
 * ```
 * moov > trak > mdia > mdhd.timescale
 * moov > trak > mdia > hdlr
 * ```
 * @param initSegment the bytes of the init segment
 * @returns a hash of track type to timescale values or null if
 * the init segment is malformed.
 */

export interface InitDataTrack {
  timescale: number;
  id: number;
  codec: string;
}

type HdlrType = ElementaryStreamTypes.AUDIO | ElementaryStreamTypes.VIDEO;

export interface InitData extends Array<any> {
  [index: number]:
    | {
        timescale: number;
        type: HdlrType;
        default?: {
          duration: number;
          flags: number;
        };
      }
    | undefined;
  audio?: InitDataTrack;
  video?: InitDataTrack;
  caption?: InitDataTrack;
}

export function parseInitSegment(initSegment: Uint8Array): InitData {
  const result: InitData = [];
  const traks = findBox(initSegment, ['moov', 'trak']);
  for (let i = 0; i < traks.length; i++) {
    const trak = traks[i];
    const tkhd = findBox(trak, ['tkhd'])[0];
    if (tkhd) {
      let version = tkhd[0];
      let index = version === 0 ? 12 : 20;
      const trackId = readUint32(tkhd, index);
      const mdhd = findBox(trak, ['mdia', 'mdhd'])[0];
      if (mdhd) {
        version = mdhd[0];
        index = version === 0 ? 12 : 20;
        const timescale = readUint32(mdhd, index);
        const hdlr = findBox(trak, ['mdia', 'hdlr'])[0];
        if (hdlr) {
          const hdlrType = bin2str(hdlr.subarray(8, 12));
          const type: HdlrType | undefined = {
            soun: ElementaryStreamTypes.AUDIO as const,
            vide: ElementaryStreamTypes.VIDEO as const,
          }[hdlrType];
          if (type) {
            // Parse codec details
            const stsd = findBox(trak, ['mdia', 'minf', 'stbl', 'stsd'])[0];
            let codec;
            if (stsd) {
              codec = bin2str(stsd.subarray(12, 16));
              // TODO: Parse codec details to be able to build MIME type.
              // stsd.start += 8;
              // const codecBox = findBox(stsd, [codec])[0];
              // if (codecBox) {
              //   TODO: Codec parsing support for avc1, mp4a, av01...
              // }
              if (isHEVC(codec)) {
                const codecBox = findBox(stsd.subarray(8), [codec])[0];
                if (codecBox) {
                  const { end } = parseVisualSampleEntry(codecBox);
                  const hvcC = findBox(codecBox.subarray(end), ['hvcC'])[0];
                  if (hvcC) {
                    codec = mimeTypeBuilderHEVC(
                      codec,
                      parseHvcConfigurationRecord(hvcC)
                    );
                  }
                }
              }
            }
            result[trackId] = { timescale, type };
            result[type] = { timescale, id: trackId, codec };
          }
        }
      }
    }
  }

  const trex = findBox(initSegment, ['moov', 'mvex', 'trex']);
  trex.forEach((trex) => {
    const trackId = readUint32(trex, 4);
    const track = result[trackId];
    if (track) {
      track.default = {
        duration: readUint32(trex, 12),
        flags: readUint32(trex, 20),
      };
    }
  });

  return result;
}

export function patchEncyptionData(
  initSegment: Uint8Array | undefined,
  decryptdata: DecryptData | null
): Uint8Array | undefined {
  if (!initSegment || !decryptdata) {
    return initSegment;
  }
  const keyId = decryptdata.keyId;
  if (keyId && decryptdata.isCommonEncryption) {
    const traks = findBox(initSegment, ['moov', 'trak']);
    traks.forEach((trak) => {
      const stsd = findBox(trak, ['mdia', 'minf', 'stbl', 'stsd'])[0];

      // skip the sample entry count
      const sampleEntries = stsd.subarray(8);
      let encBoxes = findBox(sampleEntries, ['enca']);
      const isAudio = encBoxes.length > 0;
      if (!isAudio) {
        encBoxes = findBox(sampleEntries, ['encv']);
      }
      encBoxes.forEach((enc) => {
        const encBoxChildren = isAudio ? enc.subarray(28) : enc.subarray(78);
        const sinfBoxes = findBox(encBoxChildren, ['sinf']);
        sinfBoxes.forEach((sinf) => {
          const tenc = parseSinf(sinf);
          if (tenc) {
            // Look for default key id (keyID offset is always 8 within the tenc box):
            const tencKeyId = tenc.subarray(8, 24);
            if (!tencKeyId.some((b) => b !== 0)) {
              logger.log(
                `[eme] Patching keyId in 'enc${
                  isAudio ? 'a' : 'v'
                }>sinf>>tenc' box: ${Hex.hexDump(tencKeyId)} -> ${Hex.hexDump(
                  keyId
                )}`
              );
              tenc.set(keyId, 8);
            }
          }
        });
      });
    });
  }

  return initSegment;
}

export function parseSinf(sinf: Uint8Array): Uint8Array | null {
  const schm = findBox(sinf, ['schm'])[0];
  if (schm) {
    const scheme = bin2str(schm.subarray(4, 8));
    if (scheme === 'cbcs' || scheme === 'cenc') {
      return findBox(sinf, ['schi', 'tenc'])[0];
    }
  }
  logger.error(`[eme] missing 'schm' box`);
  return null;
}

/**
 * Determine the base media decode start time, in seconds, for an MP4
 * fragment. If multiple fragments are specified, the earliest time is
 * returned.
 *
 * The base media decode time can be parsed from track fragment
 * metadata:
 * ```
 * moof > traf > tfdt.baseMediaDecodeTime
 * ```
 * It requires the timescale value from the mdhd to interpret.
 *
 * @param initData - a hash of track type to timescale values
 * @param fmp4 - the bytes of the mp4 fragment
 * @returns the earliest base media decode start time for the
 * fragment, in seconds
 */
export function getStartDTS(
  initData: InitData,
  fmp4: Uint8Array
): number | null {
  // we need info from two children of each track fragment box
  return findBox(fmp4, ['moof', 'traf']).reduce(
    (result: number | null, traf) => {
      const tfdt = findBox(traf, ['tfdt'])[0];
      const version = tfdt[0];
      const start = findBox(traf, ['tfhd']).reduce(
        (result: number | null, tfhd) => {
          // get the track id from the tfhd
          const id = readUint32(tfhd, 4);
          const track = initData[id];
          if (track) {
            let baseTime = readUint32(tfdt, 4);
            if (version === 1) {
              // If value is too large, assume signed 64-bit. Negative track fragment decode times are invalid, but they exist in the wild.
              // This prevents large values from being used for initPTS, which can cause playlist sync issues.
              // https://github.com/video-dev/hls.js/issues/5303
              if (baseTime === UINT32_MAX) {
                logger.warn(
                  `[mp4-demuxer]: Ignoring assumed invalid signed 64-bit track fragment decode time`
                );
                return result;
              }
              baseTime *= UINT32_MAX + 1;
              baseTime += readUint32(tfdt, 8);
            }
            // assume a 90kHz clock if no timescale was specified
            const scale = track.timescale || 90e3;
            // convert base time to seconds
            const startTime = baseTime / scale;
            if (
              isFinite(startTime) &&
              (result === null || startTime < result)
            ) {
              return startTime;
            }
          }
          return result;
        },
        null
      );
      if (
        start !== null &&
        isFinite(start) &&
        (result === null || start < result)
      ) {
        return start;
      }
      return result;
    },
    null
  );
}

/*
  For Reference:
  aligned(8) class TrackFragmentHeaderBox
           extends FullBox(‘tfhd’, 0, tf_flags){
     unsigned int(32)  track_ID;
     // all the following are optional fields
     unsigned int(64)  base_data_offset;
     unsigned int(32)  sample_description_index;
     unsigned int(32)  default_sample_duration;
     unsigned int(32)  default_sample_size;
     unsigned int(32)  default_sample_flags
  }
 */
export function getDuration(data: Uint8Array, initData: InitData) {
  let rawDuration = 0;
  let videoDuration = 0;
  let audioDuration = 0;
  const trafs = findBox(data, ['moof', 'traf']);
  for (let i = 0; i < trafs.length; i++) {
    const traf = trafs[i];
    // There is only one tfhd & trun per traf
    // This is true for CMAF style content, and we should perhaps check the ftyp
    // and only look for a single trun then, but for ISOBMFF we should check
    // for multiple track runs.
    const tfhd = findBox(traf, ['tfhd'])[0];
    // get the track id from the tfhd
    const id = readUint32(tfhd, 4);
    const track = initData[id];
    if (!track) {
      continue;
    }
    const trackDefault = track.default;
    const tfhdFlags = readUint32(tfhd, 0) | trackDefault?.flags!;
    let sampleDuration: number | undefined = trackDefault?.duration;
    if (tfhdFlags & 0x000008) {
      // 0x000008 indicates the presence of the default_sample_duration field
      if (tfhdFlags & 0x000002) {
        // 0x000002 indicates the presence of the sample_description_index field, which precedes default_sample_duration
        // If present, the default_sample_duration exists at byte offset 12
        sampleDuration = readUint32(tfhd, 12);
      } else {
        // Otherwise, the duration is at byte offset 8
        sampleDuration = readUint32(tfhd, 8);
      }
    }
    // assume a 90kHz clock if no timescale was specified
    const timescale = track.timescale || 90e3;
    const truns = findBox(traf, ['trun']);
    for (let j = 0; j < truns.length; j++) {
      rawDuration = computeRawDurationFromSamples(truns[j]);
      if (!rawDuration && sampleDuration) {
        const sampleCount = readUint32(truns[j], 4);
        rawDuration = sampleDuration * sampleCount;
      }
      if (track.type === ElementaryStreamTypes.VIDEO) {
        videoDuration += rawDuration / timescale;
      } else if (track.type === ElementaryStreamTypes.AUDIO) {
        audioDuration += rawDuration / timescale;
      }
    }
  }
  if (videoDuration === 0 && audioDuration === 0) {
    // If duration samples are not available in the traf use sidx subsegment_duration
    let sidxDuration = 0;
    const sidxs = findBox(data, ['sidx']);
    for (let i = 0; i < sidxs.length; i++) {
      const sidx = parseSegmentIndex(sidxs[i]);
      if (sidx?.references) {
        sidxDuration += sidx.references.reduce(
          (dur, ref) => dur + ref.info.duration || 0,
          0
        );
      }
    }

    return sidxDuration;
  }
  if (videoDuration) {
    return videoDuration;
  }
  return audioDuration;
}

/*
  For Reference:
  aligned(8) class TrackRunBox
           extends FullBox(‘trun’, version, tr_flags) {
     unsigned int(32)  sample_count;
     // the following are optional fields
     signed int(32) data_offset;
     unsigned int(32)  first_sample_flags;
     // all fields in the following array are optional
     {
        unsigned int(32)  sample_duration;
        unsigned int(32)  sample_size;
        unsigned int(32)  sample_flags
        if (version == 0)
           { unsigned int(32)
        else
           { signed int(32)
     }[ sample_count ]
  }
 */
export function computeRawDurationFromSamples(trun): number {
  const flags = readUint32(trun, 0);
  // Flags are at offset 0, non-optional sample_count is at offset 4. Therefore we start 8 bytes in.
  // Each field is an int32, which is 4 bytes
  let offset = 8;
  // data-offset-present flag
  if (flags & 0x000001) {
    offset += 4;
  }
  // first-sample-flags-present flag
  if (flags & 0x000004) {
    offset += 4;
  }

  let duration = 0;
  const sampleCount = readUint32(trun, 4);
  for (let i = 0; i < sampleCount; i++) {
    // sample-duration-present flag
    if (flags & 0x000100) {
      const sampleDuration = readUint32(trun, offset);
      duration += sampleDuration;
      offset += 4;
    }
    // sample-size-present flag
    if (flags & 0x000200) {
      offset += 4;
    }
    // sample-flags-present flag
    if (flags & 0x000400) {
      offset += 4;
    }
    // sample-composition-time-offsets-present flag
    if (flags & 0x000800) {
      offset += 4;
    }
  }
  return duration;
}

export function offsetStartDTS(
  initData: InitData,
  fmp4: Uint8Array,
  timeOffset: number
) {
  findBox(fmp4, ['moof', 'traf']).forEach((traf) => {
    findBox(traf, ['tfhd']).forEach((tfhd) => {
      // get the track id from the tfhd
      const id = readUint32(tfhd, 4);
      const track = initData[id];
      if (!track) {
        return;
      }
      // assume a 90kHz clock if no timescale was specified
      const timescale = track.timescale || 90e3;
      // get the base media decode time from the tfdt
      findBox(traf, ['tfdt']).forEach((tfdt) => {
        const version = tfdt[0];
        let baseMediaDecodeTime = readUint32(tfdt, 4);

        if (version === 0) {
          baseMediaDecodeTime -= timeOffset * timescale;
          baseMediaDecodeTime = Math.max(baseMediaDecodeTime, 0);
          writeUint32(tfdt, 4, baseMediaDecodeTime);
        } else {
          baseMediaDecodeTime *= Math.pow(2, 32);
          baseMediaDecodeTime += readUint32(tfdt, 8);
          baseMediaDecodeTime -= timeOffset * timescale;
          baseMediaDecodeTime = Math.max(baseMediaDecodeTime, 0);
          const upper = Math.floor(baseMediaDecodeTime / (UINT32_MAX + 1));
          const lower = Math.floor(baseMediaDecodeTime % (UINT32_MAX + 1));
          writeUint32(tfdt, 4, upper);
          writeUint32(tfdt, 8, lower);
        }
      });
    });
  });
}

// TODO: Check if the last moof+mdat pair is part of the valid range
export function segmentValidRange(data: Uint8Array): SegmentedRange {
  const segmentedRange: SegmentedRange = {
    valid: null,
    remainder: null,
  };

  const moofs = findBox(data, ['moof']);
  if (!moofs) {
    return segmentedRange;
  } else if (moofs.length < 2) {
    segmentedRange.remainder = data;
    return segmentedRange;
  }
  const last = moofs[moofs.length - 1];
  // Offset by 8 bytes; findBox offsets the start by as much
  segmentedRange.valid = sliceUint8(data, 0, last.byteOffset - 8);
  segmentedRange.remainder = sliceUint8(data, last.byteOffset - 8);
  return segmentedRange;
}

export interface SegmentedRange {
  valid: Uint8Array | null;
  remainder: Uint8Array | null;
}

export function appendUint8Array(
  data1: Uint8Array,
  data2: Uint8Array
): Uint8Array {
  const temp = new Uint8Array(data1.length + data2.length);
  temp.set(data1);
  temp.set(data2, data1.length);

  return temp;
}

export interface IEmsgParsingData {
  schemeIdUri: string;
  value: string;
  timeScale: number;
  presentationTimeDelta?: number;
  presentationTime?: number;
  eventDuration: number;
  id: number;
  payload: Uint8Array;
}

export function parseSamples(
  timeOffset: number,
  track: PassthroughTrack
): UserdataSample[] {
  const seiSamples = [] as UserdataSample[];
  const videoData = track.samples;
  const timescale = track.timescale;
  const trackId = track.id;
  let isHEVCFlavor = false;

  const moofs = findBox(videoData, ['moof']);
  moofs.map((moof) => {
    const moofOffset = moof.byteOffset - 8;
    const trafs = findBox(moof, ['traf']);
    trafs.map((traf) => {
      // get the base media decode time from the tfdt
      const baseTime = findBox(traf, ['tfdt']).map((tfdt) => {
        const version = tfdt[0];
        let result = readUint32(tfdt, 4);
        if (version === 1) {
          result *= Math.pow(2, 32);
          result += readUint32(tfdt, 8);
        }
        return result / timescale;
      })[0];

      if (baseTime !== undefined) {
        timeOffset = baseTime;
      }

      return findBox(traf, ['tfhd']).map((tfhd) => {
        const id = readUint32(tfhd, 4);
        const tfhdFlags = readUint32(tfhd, 0) & 0xffffff;
        const baseDataOffsetPresent = (tfhdFlags & 0x000001) !== 0;
        const sampleDescriptionIndexPresent = (tfhdFlags & 0x000002) !== 0;
        const defaultSampleDurationPresent = (tfhdFlags & 0x000008) !== 0;
        let defaultSampleDuration = 0;
        const defaultSampleSizePresent = (tfhdFlags & 0x000010) !== 0;
        let defaultSampleSize = 0;
        const defaultSampleFlagsPresent = (tfhdFlags & 0x000020) !== 0;
        let tfhdOffset = 8;

        if (id === trackId) {
          if (baseDataOffsetPresent) {
            tfhdOffset += 8;
          }
          if (sampleDescriptionIndexPresent) {
            tfhdOffset += 4;
          }
          if (defaultSampleDurationPresent) {
            defaultSampleDuration = readUint32(tfhd, tfhdOffset);
            tfhdOffset += 4;
          }
          if (defaultSampleSizePresent) {
            defaultSampleSize = readUint32(tfhd, tfhdOffset);
            tfhdOffset += 4;
          }
          if (defaultSampleFlagsPresent) {
            tfhdOffset += 4;
          }
          if (track.type === 'video') {
            isHEVCFlavor = isHEVC(track.codec);
          }

          findBox(traf, ['trun']).map((trun) => {
            const version = trun[0];
            const flags = readUint32(trun, 0) & 0xffffff;
            const dataOffsetPresent = (flags & 0x000001) !== 0;
            let dataOffset = 0;
            const firstSampleFlagsPresent = (flags & 0x000004) !== 0;
            const sampleDurationPresent = (flags & 0x000100) !== 0;
            let sampleDuration = 0;
            const sampleSizePresent = (flags & 0x000200) !== 0;
            let sampleSize = 0;
            const sampleFlagsPresent = (flags & 0x000400) !== 0;
            const sampleCompositionOffsetsPresent = (flags & 0x000800) !== 0;
            let compositionOffset = 0;
            const sampleCount = readUint32(trun, 4);
            let trunOffset = 8; // past version, flags, and sample count

            if (dataOffsetPresent) {
              dataOffset = readUint32(trun, trunOffset);
              trunOffset += 4;
            }
            if (firstSampleFlagsPresent) {
              trunOffset += 4;
            }

            let sampleOffset = dataOffset + moofOffset;

            for (let ix = 0; ix < sampleCount; ix++) {
              if (sampleDurationPresent) {
                sampleDuration = readUint32(trun, trunOffset);
                trunOffset += 4;
              } else {
                sampleDuration = defaultSampleDuration;
              }
              if (sampleSizePresent) {
                sampleSize = readUint32(trun, trunOffset);
                trunOffset += 4;
              } else {
                sampleSize = defaultSampleSize;
              }
              if (sampleFlagsPresent) {
                trunOffset += 4;
              }
              if (sampleCompositionOffsetsPresent) {
                if (version === 0) {
                  compositionOffset = readUint32(trun, trunOffset);
                } else {
                  compositionOffset = readSint32(trun, trunOffset);
                }
                trunOffset += 4;
              }
              if (track.type === ElementaryStreamTypes.VIDEO) {
                let naluTotalSize = 0;
                while (naluTotalSize < sampleSize) {
                  const naluSize = readUint32(videoData, sampleOffset);
                  sampleOffset += 4;
                  if (isSEIMessage(isHEVCFlavor, videoData[sampleOffset])) {
                    const data = videoData.subarray(
                      sampleOffset,
                      sampleOffset + naluSize
                    );
                    parseSEIMessageFromNALu(
                      data,
                      isHEVCFlavor ? 2 : 1,
                      timeOffset + compositionOffset / timescale,
                      seiSamples
                    );
                  }
                  sampleOffset += naluSize;
                  naluTotalSize += naluSize + 4;
                }
              }

              timeOffset += sampleDuration / timescale;
            }
          });
        }
      });
    });
  });
  return seiSamples;
}

function isHEVC(codec: string) {
  if (!codec) {
    return false;
  }
  const delimit = codec.indexOf('.');
  const baseCodec = delimit < 0 ? codec : codec.substring(0, delimit);
  return (
    baseCodec === 'hvc1' ||
    baseCodec === 'hev1' ||
    // Dolby Vision
    baseCodec === 'dvh1' ||
    baseCodec === 'dvhe'
  );
}

function isSEIMessage(isHEVCFlavor: boolean, naluHeader: number) {
  if (isHEVCFlavor) {
    const naluType = (naluHeader >> 1) & 0x3f;
    return naluType === 39 || naluType === 40;
  } else {
    const naluType = naluHeader & 0x1f;
    return naluType === 6;
  }
}

export function parseSEIMessageFromNALu(
  unescapedData: Uint8Array,
  headerSize: number,
  pts: number,
  samples: UserdataSample[]
) {
  const data = discardEPB(unescapedData);
  let seiPtr = 0;
  // skip nal header
  seiPtr += headerSize;
  let payloadType = 0;
  let payloadSize = 0;
  let endOfCaptions = false;
  let b = 0;

  while (seiPtr < data.length) {
    payloadType = 0;
    do {
      if (seiPtr >= data.length) {
        break;
      }
      b = data[seiPtr++];
      payloadType += b;
    } while (b === 0xff);

    // Parse payload size.
    payloadSize = 0;
    do {
      if (seiPtr >= data.length) {
        break;
      }
      b = data[seiPtr++];
      payloadSize += b;
    } while (b === 0xff);

    const leftOver = data.length - seiPtr;

    if (!endOfCaptions && payloadType === 4 && seiPtr < data.length) {
      endOfCaptions = true;

      const countryCode = data[seiPtr++];
      if (countryCode === 181) {
        const providerCode = readUint16(data, seiPtr);
        seiPtr += 2;

        if (providerCode === 49) {
          const userStructure = readUint32(data, seiPtr);
          seiPtr += 4;

          if (userStructure === 0x47413934) {
            const userDataType = data[seiPtr++];

            // Raw CEA-608 bytes wrapped in CEA-708 packet
            if (userDataType === 3) {
              const firstByte = data[seiPtr++];
              const totalCCs = 0x1f & firstByte;
              const enabled = 0x40 & firstByte;
              const totalBytes = enabled ? 2 + totalCCs * 3 : 0;
              const byteArray = new Uint8Array(totalBytes);
              if (enabled) {
                byteArray[0] = firstByte;
                for (let i = 1; i < totalBytes; i++) {
                  byteArray[i] = data[seiPtr++];
                }
              }

              samples.push({
                type: userDataType,
                payloadType,
                pts,
                bytes: byteArray,
              });
            }
          }
        }
      }
    } else if (payloadType === 5 && payloadSize < leftOver) {
      endOfCaptions = true;

      if (payloadSize > 16) {
        const uuidStrArray: Array<string> = [];
        for (let i = 0; i < 16; i++) {
          const b = data[seiPtr++].toString(16);
          uuidStrArray.push(b.length == 1 ? '0' + b : b);

          if (i === 3 || i === 5 || i === 7 || i === 9) {
            uuidStrArray.push('-');
          }
        }
        const length = payloadSize - 16;
        const userDataBytes = new Uint8Array(length);
        for (let i = 0; i < length; i++) {
          userDataBytes[i] = data[seiPtr++];
        }

        samples.push({
          payloadType,
          pts,
          uuid: uuidStrArray.join(''),
          userData: utf8ArrayToStr(userDataBytes),
          userDataBytes,
        });
      }
    } else if (payloadSize < leftOver) {
      seiPtr += payloadSize;
    } else if (payloadSize > leftOver) {
      break;
    }
  }
}

/**
 * remove Emulation Prevention bytes from a RBSP
 */
export function discardEPB(data: Uint8Array): Uint8Array {
  const length = data.byteLength;
  const EPBPositions = [] as Array<number>;
  let i = 1;

  // Find all `Emulation Prevention Bytes`
  while (i < length - 2) {
    if (data[i] === 0 && data[i + 1] === 0 && data[i + 2] === 0x03) {
      EPBPositions.push(i + 2);
      i += 2;
    } else {
      i++;
    }
  }

  // If no Emulation Prevention Bytes were found just return the original
  // array
  if (EPBPositions.length === 0) {
    return data;
  }

  // Create a new array to hold the NAL unit data
  const newLength = length - EPBPositions.length;
  const newData = new Uint8Array(newLength);
  let sourceIndex = 0;

  for (i = 0; i < newLength; sourceIndex++, i++) {
    if (sourceIndex === EPBPositions[0]) {
      // Skip this byte
      sourceIndex++;
      // Remove this position index
      EPBPositions.shift();
    }
    newData[i] = data[sourceIndex];
  }
  return newData;
}

export function parseEmsg(data: Uint8Array): IEmsgParsingData {
  const version = data[0];
  let schemeIdUri: string = '';
  let value: string = '';
  let timeScale: number = 0;
  let presentationTimeDelta: number = 0;
  let presentationTime: number = 0;
  let eventDuration: number = 0;
  let id: number = 0;
  let offset: number = 0;

  if (version === 0) {
    while (bin2str(data.subarray(offset, offset + 1)) !== '\0') {
      schemeIdUri += bin2str(data.subarray(offset, offset + 1));
      offset += 1;
    }

    schemeIdUri += bin2str(data.subarray(offset, offset + 1));
    offset += 1;

    while (bin2str(data.subarray(offset, offset + 1)) !== '\0') {
      value += bin2str(data.subarray(offset, offset + 1));
      offset += 1;
    }

    value += bin2str(data.subarray(offset, offset + 1));
    offset += 1;

    timeScale = readUint32(data, 12);
    presentationTimeDelta = readUint32(data, 16);
    eventDuration = readUint32(data, 20);
    id = readUint32(data, 24);
    offset = 28;
  } else if (version === 1) {
    offset += 4;
    timeScale = readUint32(data, offset);
    offset += 4;
    const leftPresentationTime = readUint32(data, offset);
    offset += 4;
    const rightPresentationTime = readUint32(data, offset);
    offset += 4;
    presentationTime = 2 ** 32 * leftPresentationTime + rightPresentationTime;
    if (!Number.isSafeInteger(presentationTime)) {
      presentationTime = Number.MAX_SAFE_INTEGER;
      logger.warn(
        'Presentation time exceeds safe integer limit and wrapped to max safe integer in parsing emsg box'
      );
    }

    eventDuration = readUint32(data, offset);
    offset += 4;
    id = readUint32(data, offset);
    offset += 4;

    while (bin2str(data.subarray(offset, offset + 1)) !== '\0') {
      schemeIdUri += bin2str(data.subarray(offset, offset + 1));
      offset += 1;
    }

    schemeIdUri += bin2str(data.subarray(offset, offset + 1));
    offset += 1;

    while (bin2str(data.subarray(offset, offset + 1)) !== '\0') {
      value += bin2str(data.subarray(offset, offset + 1));
      offset += 1;
    }

    value += bin2str(data.subarray(offset, offset + 1));
    offset += 1;
  }
  const payload = data.subarray(offset, data.byteLength);

  return {
    schemeIdUri,
    value,
    timeScale,
    presentationTime,
    presentationTimeDelta,
    eventDuration,
    id,
    payload,
  };
}

<<<<<<< HEAD
export function mimeTypeBuilderHEVC(
  codecName: string,
  codecDetails: hvcConfigurationRecord
): string {
  const generalProfileSpaceMap = ['', 'A', 'B', 'C'];
  let codecMimeType = codecName;
  if (codecDetails) {
    codecMimeType += '.';
    codecMimeType += generalProfileSpaceMap[codecDetails.generalProfileSpace];
    codecMimeType += codecDetails.generalProfileIdc;

    codecMimeType += '.';
    codecMimeType += codecDetails.generalProfileCompatibility.toString(16)[0];

    codecMimeType += '.';
    codecMimeType += codecDetails.generalTierFlag === 0 ? 'L' : 'H';
    codecMimeType += codecDetails.generalLevelIdc;

    let constraintString = '';
    const lastByteIndex = (
      codecDetails.generalConstraintIndicator as any
    ).findLastIndex((x: Number) => x !== 0);
    if (lastByteIndex !== -1) {
      constraintString =
        '.' +
        (
          codecDetails.generalConstraintIndicator.slice(
            0,
            lastByteIndex + 1
          ) as any
        )
          .map((x: Number) => x.toString(16))
          .join('.');
    }

    codecMimeType += constraintString;
  }
  return codecMimeType;
}

export function parseDataReferenceIndex(data: Uint8Array) {
  // UInt8[6] reserved
  return readUint16(data, 6);
}

interface visualSampleEntry {
  dataReferenceIndex: number;
  width: number;
  height: number;
  horizResolution: number;
  vertResolution: number;
  frameCount: number;
  compressorName: string;
  depth: number;
  end: number;
}

export function parseVisualSampleEntry(data: Uint8Array): visualSampleEntry {
  return {
    dataReferenceIndex: parseDataReferenceIndex(data),

    // UInt16 preDefined
    // UInt16 reserved
    // UInt32[3] preDefined

    width: readUint16(data, 24),
    height: readUint16(data, 26),

    horizResolution: readUint32(data, 28), // 0x00480000 - 72 dpi
    vertResolution: readUint32(data, 32), // 0x00480000 - 72 dpi

    // UInt32 reserved

    frameCount: readUint16(data, 40),
    compressorName: bin2str(data.subarray(43, Math.min(data[42], 31))),
    depth: readUint16(data, 74),

    // UInt16 preDefined

    end: 78,
  };
}

interface hvcConfigurationRecord {
  configurationVersion: number;
  generalProfileSpace: number;
  generalTierFlag: number;
  generalProfileIdc: number;
  generalProfileCompatibility: number;
  generalConstraintIndicator: Uint8Array;
  generalLevelIdc: number;
  minSpatialSegmentationIdc: number;
  parallelismType: number;
  chromaFormatIdc: number;
  bitDepthLumaMinus8: number;
  bitDepthChromaMinus8: number;
  avgFrameRate: number;
  constantFrameRate: number;
  numTemporalLayers: number;
  temporalIdNested: number;
  lengthSizeMinusOne: number;
  naluArrays: Array<object>;
}

export function parseHvcConfigurationRecord(
  data: Uint8Array
): hvcConfigurationRecord {
  return {
    configurationVersion: data[0],
    generalProfileSpace: data[1] >> 6,
    generalTierFlag: (data[1] & 0x20) >> 5,
    generalProfileIdc: data[1] & 0x1f,
    generalProfileCompatibility: readUint32(data, 2),
    generalConstraintIndicator: data.subarray(6, 12),
    generalLevelIdc: data[12],
    minSpatialSegmentationIdc: readUint16(data, 13) & 0xfff,
    parallelismType: data[15] & 0x3,
    chromaFormatIdc: data[16] & 0x3,
    bitDepthLumaMinus8: data[17] & 0x7,
    bitDepthChromaMinus8: data[18] & 0x7,
    avgFrameRate: readUint16(data, 19),
    constantFrameRate: data[21] >> 6,
    numTemporalLayers: (data[21] & 0xd) >> 3,
    temporalIdNested: (data[21] & 0x4) >> 2,
    lengthSizeMinusOne: data[21] & 0x3,
    naluArrays: [],
  };
=======
export function mp4Box(type: ArrayLike<number>, ...payload: Uint8Array[]) {
  const len = payload.length;
  let size = 8;
  let i = len;
  while (i--) {
    size += payload[i].byteLength;
  }
  const result = new Uint8Array(size);
  result[0] = (size >> 24) & 0xff;
  result[1] = (size >> 16) & 0xff;
  result[2] = (size >> 8) & 0xff;
  result[3] = size & 0xff;
  result.set(type, 4);
  for (i = 0, size = 8; i < len; i++) {
    result.set(payload[i], size);
    size += payload[i].byteLength;
  }
  return result;
}

export function mp4pssh(
  systemId: Uint8Array,
  keyids: Array<Uint8Array> | null,
  data: Uint8Array
) {
  if (systemId.byteLength !== 16) {
    throw new RangeError('Invalid system id');
  }
  let version;
  let kids;
  if (keyids) {
    version = 1;
    kids = new Uint8Array(keyids.length * 16);
    for (let ix = 0; ix < keyids.length; ix++) {
      const k = keyids[ix]; // uint8array
      if (k.byteLength !== 16) {
        throw new RangeError('Invalid key');
      }
      kids.set(k, ix * 16);
    }
  } else {
    version = 0;
    kids = new Uint8Array();
  }
  let kidCount;
  if (version > 0) {
    kidCount = new Uint8Array(4);
    if (keyids!.length > 0) {
      new DataView(kidCount.buffer).setUint32(0, keyids!.length, false);
    }
  } else {
    kidCount = new Uint8Array();
  }
  const dataSize = new Uint8Array(4);
  if (data && data.byteLength > 0) {
    new DataView(dataSize.buffer).setUint32(0, data.byteLength, false);
  }
  return mp4Box(
    [112, 115, 115, 104],
    new Uint8Array([
      version,
      0x00,
      0x00,
      0x00, // Flags
    ]),
    systemId, // 16 bytes
    kidCount,
    kids,
    dataSize,
    data || new Uint8Array()
  );
}

export function parsePssh(initData: ArrayBuffer) {
  if (!(initData instanceof ArrayBuffer) || initData.byteLength < 32) {
    return null;
  }
  const result = {
    version: 0,
    systemId: '',
    kids: null as null | Uint8Array[],
    data: null as null | Uint8Array,
  };
  const view = new DataView(initData);
  const boxSize = view.getUint32(0);
  if (initData.byteLength !== boxSize && boxSize > 44) {
    return null;
  }
  const type = view.getUint32(4);
  if (type !== 0x70737368) {
    return null;
  }
  result.version = view.getUint32(8) >>> 24;
  if (result.version > 1) {
    return null;
  }
  result.systemId = Hex.hexDump(new Uint8Array(initData, 12, 16));
  const dataSizeOrKidCount = view.getUint32(28);
  if (result.version === 0) {
    if (boxSize - 32 < dataSizeOrKidCount) {
      return null;
    }
    result.data = new Uint8Array(initData, 32, dataSizeOrKidCount);
  } else if (result.version === 1) {
    result.kids = [];
    for (let i = 0; i < dataSizeOrKidCount; i++) {
      result.kids.push(new Uint8Array(initData, 32 + i * 16, 16));
    }
  }
  return result;
>>>>>>> 93b3f1ce
}<|MERGE_RESOLUTION|>--- conflicted
+++ resolved
@@ -1055,7 +1055,6 @@
   };
 }
 
-<<<<<<< HEAD
 export function mimeTypeBuilderHEVC(
   codecName: string,
   codecDetails: hvcConfigurationRecord
@@ -1183,116 +1182,4 @@
     lengthSizeMinusOne: data[21] & 0x3,
     naluArrays: [],
   };
-=======
-export function mp4Box(type: ArrayLike<number>, ...payload: Uint8Array[]) {
-  const len = payload.length;
-  let size = 8;
-  let i = len;
-  while (i--) {
-    size += payload[i].byteLength;
-  }
-  const result = new Uint8Array(size);
-  result[0] = (size >> 24) & 0xff;
-  result[1] = (size >> 16) & 0xff;
-  result[2] = (size >> 8) & 0xff;
-  result[3] = size & 0xff;
-  result.set(type, 4);
-  for (i = 0, size = 8; i < len; i++) {
-    result.set(payload[i], size);
-    size += payload[i].byteLength;
-  }
-  return result;
-}
-
-export function mp4pssh(
-  systemId: Uint8Array,
-  keyids: Array<Uint8Array> | null,
-  data: Uint8Array
-) {
-  if (systemId.byteLength !== 16) {
-    throw new RangeError('Invalid system id');
-  }
-  let version;
-  let kids;
-  if (keyids) {
-    version = 1;
-    kids = new Uint8Array(keyids.length * 16);
-    for (let ix = 0; ix < keyids.length; ix++) {
-      const k = keyids[ix]; // uint8array
-      if (k.byteLength !== 16) {
-        throw new RangeError('Invalid key');
-      }
-      kids.set(k, ix * 16);
-    }
-  } else {
-    version = 0;
-    kids = new Uint8Array();
-  }
-  let kidCount;
-  if (version > 0) {
-    kidCount = new Uint8Array(4);
-    if (keyids!.length > 0) {
-      new DataView(kidCount.buffer).setUint32(0, keyids!.length, false);
-    }
-  } else {
-    kidCount = new Uint8Array();
-  }
-  const dataSize = new Uint8Array(4);
-  if (data && data.byteLength > 0) {
-    new DataView(dataSize.buffer).setUint32(0, data.byteLength, false);
-  }
-  return mp4Box(
-    [112, 115, 115, 104],
-    new Uint8Array([
-      version,
-      0x00,
-      0x00,
-      0x00, // Flags
-    ]),
-    systemId, // 16 bytes
-    kidCount,
-    kids,
-    dataSize,
-    data || new Uint8Array()
-  );
-}
-
-export function parsePssh(initData: ArrayBuffer) {
-  if (!(initData instanceof ArrayBuffer) || initData.byteLength < 32) {
-    return null;
-  }
-  const result = {
-    version: 0,
-    systemId: '',
-    kids: null as null | Uint8Array[],
-    data: null as null | Uint8Array,
-  };
-  const view = new DataView(initData);
-  const boxSize = view.getUint32(0);
-  if (initData.byteLength !== boxSize && boxSize > 44) {
-    return null;
-  }
-  const type = view.getUint32(4);
-  if (type !== 0x70737368) {
-    return null;
-  }
-  result.version = view.getUint32(8) >>> 24;
-  if (result.version > 1) {
-    return null;
-  }
-  result.systemId = Hex.hexDump(new Uint8Array(initData, 12, 16));
-  const dataSizeOrKidCount = view.getUint32(28);
-  if (result.version === 0) {
-    if (boxSize - 32 < dataSizeOrKidCount) {
-      return null;
-    }
-    result.data = new Uint8Array(initData, 32, dataSizeOrKidCount);
-  } else if (result.version === 1) {
-    result.kids = [];
-    for (let i = 0; i < dataSizeOrKidCount; i++) {
-      result.kids.push(new Uint8Array(initData, 32 + i * 16, 16));
-    }
-  }
-  return result;
->>>>>>> 93b3f1ce
 }