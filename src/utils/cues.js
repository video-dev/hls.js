import { fixLineBreaks } from './vttparser';
import VTTCue from './vttcue';

<<<<<<< HEAD
export function createCues(startTime, endTime, captionScreen) {
=======
export function newCue (track, startTime, endTime, captionScreen) {
>>>>>>> 661d31ed
  let row;
  let cue;
  let indenting;
  let indent;
  let text;
<<<<<<< HEAD
  const cues = [];
=======
  let VTTCue = window.VTTCue || window.TextTrackCue;
>>>>>>> 661d31ed

  for (let r = 0; r < captionScreen.rows.length; r++) {
    row = captionScreen.rows[r];
    indenting = true;
    indent = 0;
    text = '';

<<<<<<< HEAD
      if (!row.isEmpty()){

        for (var c=0; c<row.chars.length; c++){

          if (row.chars[c].uchar.match(/\s/) && indenting){

            indent++;
          }
          else
          {
            text += row.chars[c].uchar;
            indenting = false;
          }
        }
        //To be used for cleaning-up orphaned roll-up captions
        row.cueStartTime = startTime;

        // Give a slight bump to the endTime if it's equal to startTime to avoid a SyntaxError in IE
        if (startTime === endTime){

          endTime += 0.0001;
        }

      cue = new VTTCue(startTime, endTime, fixLineBreaks(text.trim()));

        if (indent >= 16){

          indent--;
        }
        else
        {
          indent++;
        }

        // The row value specifies which of the fifteen screen rows should contain the caption text
        // https://en.wikipedia.org/wiki/EIA-608#Control_commands
        // Need to normalize this value to 1-15 since r is 0-based
        cue.line = r + 1;

        // Assume that if there's the same amount of white space (indent) before and after cue.text,
        // the text should be centered.
        // Account for slight overflow by using a tolerance of 2 columns
        if (Math.abs(32 - (cue.text.length + indent * 2)) > 2) {
          // The column width is defined as 2.5% of the video width, because CEA-608 requires 32 columns of characters
          // to be rendered on 80% of the video's width.
          // https://dvcs.w3.org/hg/text-tracks/raw-file/default/608toVTT/608toVTT.html#positioning-in-cea-608
          cue.align = 'left';
          cue.position = Math.max(10, Math.min(90, 10 + 2.5 * indent));
        }
        cues.push(cue);
      }
    }


  return cues;
=======
    if (!row.isEmpty()) {
      for (let c = 0; c < row.chars.length; c++) {
        if (row.chars[c].uchar.match(/\s/) && indenting) {
          indent++;
        } else {
          text += row.chars[c].uchar;
          indenting = false;
        }
      }
      // To be used for cleaning-up orphaned roll-up captions
      row.cueStartTime = startTime;

      // Give a slight bump to the endTime if it's equal to startTime to avoid a SyntaxError in IE
      if (startTime === endTime)
        endTime += 0.0001;

      cue = new VTTCue(startTime, endTime, fixLineBreaks(text.trim()));

      if (indent >= 16)
        indent--;
      else
        indent++;

      // VTTCue.line get's flakey when using controls, so let's now include line 13&14
      // also, drop line 1 since it's to close to the top
      if (navigator.userAgent.match(/Firefox\//))
        cue.line = r + 1;
      else
        cue.line = (r > 7 ? r - 2 : r + 1);

      cue.align = 'left';
      // Clamp the position between 0 and 100 - if out of these bounds, Firefox throws an exception and captions break
      cue.position = Math.max(0, Math.min(100, 100 * (indent / 32) + (navigator.userAgent.match(/Firefox\//) ? 50 : 0)));
      track.addCue(cue);
    }
  }
>>>>>>> 661d31ed
}<|MERGE_RESOLUTION|>--- conflicted
+++ resolved
@@ -1,21 +1,12 @@
 import { fixLineBreaks } from './vttparser';
-import VTTCue from './vttcue';
 
-<<<<<<< HEAD
-export function createCues(startTime, endTime, captionScreen) {
-=======
 export function newCue (track, startTime, endTime, captionScreen) {
->>>>>>> 661d31ed
   let row;
   let cue;
   let indenting;
   let indent;
   let text;
-<<<<<<< HEAD
-  const cues = [];
-=======
   let VTTCue = window.VTTCue || window.TextTrackCue;
->>>>>>> 661d31ed
 
   for (let r = 0; r < captionScreen.rows.length; r++) {
     row = captionScreen.rows[r];
@@ -23,24 +14,21 @@
     indent = 0;
     text = '';
 
-<<<<<<< HEAD
-      if (!row.isEmpty()){
+    if (!row.isEmpty()) {
+      for (let c = 0; c < row.chars.length; c++) {
+        if (row.chars[c].uchar.match(/\s/) && indenting) {
+          indent++;
+        } else {
+          text += row.chars[c].uchar;
+          indenting = false;
+        }
+      }
+      // To be used for cleaning-up orphaned roll-up captions
+      row.cueStartTime = startTime;
 
-        for (var c=0; c<row.chars.length; c++){
-
-          if (row.chars[c].uchar.match(/\s/) && indenting){
-
-            indent++;
-          }
-          else
-          {
-            text += row.chars[c].uchar;
-            indenting = false;
-          }
-        }
-        //To be used for cleaning-up orphaned roll-up captions
-        row.cueStartTime = startTime;
-
+      // Give a slight bump to the endTime if it's equal to startTime to avoid a SyntaxError in IE
+      if (startTime === endTime)
+        endTime += 0.0001;
         // Give a slight bump to the endTime if it's equal to startTime to avoid a SyntaxError in IE
         if (startTime === endTime){
 
@@ -49,14 +37,10 @@
 
       cue = new VTTCue(startTime, endTime, fixLineBreaks(text.trim()));
 
-        if (indent >= 16){
-
-          indent--;
-        }
-        else
-        {
-          indent++;
-        }
+      if (indent >= 16)
+        indent--;
+      else
+        indent++;
 
         // The row value specifies which of the fifteen screen rows should contain the caption text
         // https://en.wikipedia.org/wiki/EIA-608#Control_commands
@@ -79,42 +63,4 @@
 
 
   return cues;
-=======
-    if (!row.isEmpty()) {
-      for (let c = 0; c < row.chars.length; c++) {
-        if (row.chars[c].uchar.match(/\s/) && indenting) {
-          indent++;
-        } else {
-          text += row.chars[c].uchar;
-          indenting = false;
-        }
-      }
-      // To be used for cleaning-up orphaned roll-up captions
-      row.cueStartTime = startTime;
-
-      // Give a slight bump to the endTime if it's equal to startTime to avoid a SyntaxError in IE
-      if (startTime === endTime)
-        endTime += 0.0001;
-
-      cue = new VTTCue(startTime, endTime, fixLineBreaks(text.trim()));
-
-      if (indent >= 16)
-        indent--;
-      else
-        indent++;
-
-      // VTTCue.line get's flakey when using controls, so let's now include line 13&14
-      // also, drop line 1 since it's to close to the top
-      if (navigator.userAgent.match(/Firefox\//))
-        cue.line = r + 1;
-      else
-        cue.line = (r > 7 ? r - 2 : r + 1);
-
-      cue.align = 'left';
-      // Clamp the position between 0 and 100 - if out of these bounds, Firefox throws an exception and captions break
-      cue.position = Math.max(0, Math.min(100, 100 * (indent / 32) + (navigator.userAgent.match(/Firefox\//) ? 50 : 0)));
-      track.addCue(cue);
-    }
-  }
->>>>>>> 661d31ed
 }