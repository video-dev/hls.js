import BinarySearch from './binary-search';
import { logger } from '../utils/logger';

export function findFirstFragWithCC (fragments, cc) {
  let firstFrag = null;

  for (let i = 0; i < fragments.length; i += 1) {
    const currentFrag = fragments[i];
    if (currentFrag && currentFrag.cc === cc) {
      firstFrag = currentFrag;
      break;
    }
  }

  return firstFrag;
}

export function findFragWithCC (fragments, CC) {
  return BinarySearch.search(fragments, (candidate) => {
    if (candidate.cc < CC) {
      return 1;
    } else if (candidate.cc > CC) {
      return -1;
    } else {
      return 0;
    }
  });
}

export function shouldAlignOnDiscontinuities (lastFrag, lastLevel, details) {
  let shouldAlign = false;
  if (lastLevel && lastLevel.details && details) {
    if (details.endCC > details.startCC || (lastFrag && lastFrag.cc < details.startCC)) {
      shouldAlign = true;
    }
  }
  return shouldAlign;
}

// Find the first frag in the previous level which matches the CC of the first frag of the new level
export function findDiscontinuousReferenceFrag (prevDetails, curDetails) {
  const prevFrags = prevDetails.fragments;
  const curFrags = curDetails.fragments;

  if (!curFrags.length || !prevFrags.length) {
    logger.log('No fragments to align');
    return;
  }

  const prevStartFrag = findFirstFragWithCC(prevFrags, curFrags[0].cc);

  if (!prevStartFrag || (prevStartFrag && !prevStartFrag.startPTS)) {
    logger.log('No frag in previous level to align on');
    return;
  }

  return prevStartFrag;
}

export function adjustPts (sliding, details) {
  details.fragments.forEach((frag) => {
    if (frag) {
      let start = frag.start + sliding;
      frag.start = frag.startPTS = start;
      frag.endPTS = start + frag.duration;
    }
  });
  details.PTSKnown = true;
}

/**
 * Using the parameters of the last level, this function computes PTS' of the new fragments so that they form a
 * contiguous stream with the last fragments.
 * The PTS of a fragment lets Hls.js know where it fits into a stream - by knowing every PTS, we know which fragment to
 * download at any given time. PTS is normally computed when the fragment is demuxed, so taking this step saves us time
 * and an extra download.
 * @param lastFrag
 * @param lastLevel
 * @param details
 */
export function alignStream (lastFrag, lastLevel, details) {
  alignDiscontinuities(lastFrag, details, lastLevel);
  if (!details.PTSKnown && lastLevel) {
    // If the PTS wasn't figured out via discontinuity sequence that means there was no CC increase within the level.
    // Aligning via Program Date Time should therefore be reliable, since PDT should be the same within the same
    // discontinuity sequence.
    alignPDT(details, lastLevel.details);
  }
}

/**
 * Computes the PTS if a new level's fragments using the PTS of a fragment in the last level which shares the same
 * discontinuity sequence.
 * @param lastLevel - The details of the last loaded level
 * @param details - The details of the new level
 */
export function alignDiscontinuities (lastFrag, details, lastLevel) {
  if (shouldAlignOnDiscontinuities(lastFrag, lastLevel, details)) {
    const referenceFrag = findDiscontinuousReferenceFrag(lastLevel.details, details);
    if (referenceFrag) {
      logger.log('Adjusting PTS using last level due to CC increase within current level');
      adjustPts(referenceFrag.start, details);
    }
  }
<<<<<<< HEAD
  // try to align using programDateTime attribute (if available)
  if (details.PTSKnown === false &&
    lastLevel &&
    lastLevel.details &&
    lastLevel.details.fragments &&
    lastLevel.details.fragments.length &&
    details.fragments &&
    details.fragments.length
  ) {
=======
}

/**
 * Computes the PTS of a new level's fragments using the difference in Program Date Time from the last level.
 * @param details - The details of the new level
 * @param lastDetails - The details of the last loaded level
 */
export function alignPDT (details, lastDetails) {
  if (lastDetails && lastDetails.fragments.length) {
    if (!details.hasProgramDateTime || !lastDetails.hasProgramDateTime) {
      return;
    }
>>>>>>> c721b7ee
    // if last level sliding is 1000 and its first frag PROGRAM-DATE-TIME is 2017-08-20 1:10:00 AM
    // and if new details first frag PROGRAM DATE-TIME is 2017-08-20 1:10:08 AM
    // then we can deduce that playlist B sliding is 1000+8 = 1008s
    let lastPDT = lastDetails.fragments[0].programDateTime;
    let newPDT = details.fragments[0].programDateTime;
    // date diff is in ms. frag.start is in seconds
<<<<<<< HEAD
    let sliding = (newPDT - lastPDT) / 1000 + (lastLevel.details.fragments[0].start - details.fragments[0].start);
    if (!isNaN(sliding)) {
=======
    let sliding = (newPDT - lastPDT) / 1000 + lastDetails.fragments[0].start;
    if (Number.isFinite(sliding)) {
>>>>>>> c721b7ee
      logger.log(`adjusting PTS using programDateTime delta, sliding:${sliding.toFixed(3)}`);
      adjustPts(sliding, details);
    }
  }
}<|MERGE_RESOLUTION|>--- conflicted
+++ resolved
@@ -102,43 +102,26 @@
       adjustPts(referenceFrag.start, details);
     }
   }
-<<<<<<< HEAD
-  // try to align using programDateTime attribute (if available)
-  if (details.PTSKnown === false &&
-    lastLevel &&
-    lastLevel.details &&
-    lastLevel.details.fragments &&
-    lastLevel.details.fragments.length &&
-    details.fragments &&
-    details.fragments.length
-  ) {
-=======
 }
 
 /**
  * Computes the PTS of a new level's fragments using the difference in Program Date Time from the last level.
- * @param details - The details of the new level
- * @param lastDetails - The details of the last loaded level
+  * @paramdetails- Thedetails of the new level
+ * @param lastDetails - Thedetailsof the last loaded level
  */
 export function alignPDT (details, lastDetails) {
   if (lastDetails && lastDetails.fragments.length) {
     if (!details.hasProgramDateTime || !lastDetails.hasProgramDateTime) {
       return;
     }
->>>>>>> c721b7ee
     // if last level sliding is 1000 and its first frag PROGRAM-DATE-TIME is 2017-08-20 1:10:00 AM
     // and if new details first frag PROGRAM DATE-TIME is 2017-08-20 1:10:08 AM
     // then we can deduce that playlist B sliding is 1000+8 = 1008s
     let lastPDT = lastDetails.fragments[0].programDateTime;
     let newPDT = details.fragments[0].programDateTime;
     // date diff is in ms. frag.start is in seconds
-<<<<<<< HEAD
-    let sliding = (newPDT - lastPDT) / 1000 + (lastLevel.details.fragments[0].start - details.fragments[0].start);
-    if (!isNaN(sliding)) {
-=======
-    let sliding = (newPDT - lastPDT) / 1000 + lastDetails.fragments[0].start;
+    let sliding = (newPDT - lastPDT) / 1000 + (lastDetails.fragments[0].start - details.fragments[0].start);
     if (Number.isFinite(sliding)) {
->>>>>>> c721b7ee
       logger.log(`adjusting PTS using programDateTime delta, sliding:${sliding.toFixed(3)}`);
       adjustPts(sliding, details);
     }
