--- conflicted
+++ resolved
@@ -33,14 +33,11 @@
     errorCallBack(new Error('Could not parse IMSC1 mdat'));
     return;
   }
-<<<<<<< HEAD
+
   const ttmlList = results.map((mdat) =>
     utf8ArrayToStr(new Uint8Array(payload, mdat.start, mdat.end - mdat.start))
   );
-=======
-  const mdat = results[0];
-  const ttml = utf8ArrayToStr(mdat);
->>>>>>> 2de3c355
+
   const syncTime = toTimescaleFromScale(initPTS, 1, timescale);
 
   try {
