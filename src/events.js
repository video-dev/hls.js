module.exports = {
  // fired before MediaSource is attaching to media element - data: { media }
  MEDIA_ATTACHING: 'hlsMediaAttaching',
  // fired when MediaSource has been succesfully attached to media element - data: { }
  MEDIA_ATTACHED: 'hlsMediaAttached',
  // fired before detaching MediaSource from media element - data: { }
  MEDIA_DETACHING: 'hlsMediaDetaching',
  // fired when MediaSource has been detached from media element - data: { }
  MEDIA_DETACHED: 'hlsMediaDetached',
  // fired when we buffer is going to be reset - data: { }
  BUFFER_RESET: 'hlsBufferReset',
  // fired when we know about the codecs that we need buffers for to push into - data: {tracks : { container, codec, levelCodec, initSegment, metadata }}
  BUFFER_CODECS: 'hlsBufferCodecs',
  // fired when sourcebuffers have been created - data: { tracks : tracks }
  BUFFER_CREATED: 'hlsBufferCreated',
  // fired when we append a segment to the buffer - data: { segment: segment object }
  BUFFER_APPENDING: 'hlsBufferAppending',
  // fired when we are done with appending a media segment to the buffer - data : { parent : segment parent that triggered BUFFER_APPENDING, pending : nb of segments waiting for appending for this segment parent}
  BUFFER_APPENDED: 'hlsBufferAppended',
  // fired when the stream is finished and we want to notify the media buffer that there will be no more data - data: { }
  BUFFER_EOS: 'hlsBufferEos',
  // fired when the media buffer should be flushed - data { startOffset, endOffset }
  BUFFER_FLUSHING: 'hlsBufferFlushing',
  // fired when the media buffer has been flushed - data: { }
  BUFFER_FLUSHED: 'hlsBufferFlushed',
  // fired to signal that a manifest loading starts - data: { url : manifestURL}
  MANIFEST_LOADING: 'hlsManifestLoading',
  // fired after manifest has been loaded - data: { levels : [available quality levels], audioTracks : [ available audio tracks], url : manifestURL, stats : { trequest, tfirst, tload, mtime}}
  MANIFEST_LOADED: 'hlsManifestLoaded',
  // fired after manifest has been parsed - data: { levels : [available quality levels], firstLevel : index of first quality level appearing in Manifest}
  MANIFEST_PARSED: 'hlsManifestParsed',
  // fired when a level switch is requested - data: { level : id of new level } // deprecated in favor LEVEL_SWITCHING
  LEVEL_SWITCH: 'hlsLevelSwitch',
  // fired when a level switch is requested - data: { level : id of new level }
  LEVEL_SWITCHING: 'hlsLevelSwitching',
  // fired when a level switch is effective - data: { level : id of new level }
  LEVEL_SWITCHED: 'hlsLevelSwitched',
  // fired when a level playlist loading starts - data: { url : level URL, level : id of level being loaded}
  LEVEL_LOADING: 'hlsLevelLoading',
  // fired when a level playlist loading finishes - data: { details : levelDetails object, level : id of loaded level, stats : { trequest, tfirst, tload, mtime} }
  LEVEL_LOADED: 'hlsLevelLoaded',
  // fired when a level's details have been updated based on previous details, after it has been loaded - data: { details : levelDetails object, level : id of updated level }
  LEVEL_UPDATED: 'hlsLevelUpdated',
  // fired when a level's PTS information has been updated after parsing a fragment - data: { details : levelDetails object, level : id of updated level, drift: PTS drift observed when parsing last fragment }
  LEVEL_PTS_UPDATED: 'hlsLevelPtsUpdated',
<<<<<<< HEAD
  // fired to notify that audio track lists has been updated data: { audioTracks : audioTracks}
  LEVEL_REMOVED: 'hlsLevelRemoved',
  // fired when a level should no longer be used
=======
  // fired to notify that audio track lists has been updated - data: { audioTracks : audioTracks }
>>>>>>> a14b0236
  AUDIO_TRACKS_UPDATED: 'hlsAudioTracksUpdated',
  // fired when an audio track switch occurs - data: { id : audio track id } // deprecated in favor AUDIO_TRACK_SWITCHING
  AUDIO_TRACK_SWITCH: 'hlsAudioTrackSwitch',
  // fired when an audio track switching is requested - data: { id : audio track id }
  AUDIO_TRACK_SWITCHING: 'hlsAudioTrackSwitching',
  // fired when an audio track switch actually occurs - data: { id : audio track id }
  AUDIO_TRACK_SWITCHED: 'hlsAudioTrackSwitched',
  // fired when an audio track loading starts - data: { url : audio track URL, id : audio track id }
  AUDIO_TRACK_LOADING: 'hlsAudioTrackLoading',
  // fired when an audio track loading finishes - data: { details : levelDetails object, id : audio track id, stats : { trequest, tfirst, tload, mtime } }
  AUDIO_TRACK_LOADED: 'hlsAudioTrackLoaded',
  // fired to notify that subtitle track lists has been updated - data: { subtitleTracks : subtitleTracks }
  SUBTITLE_TRACKS_UPDATED: 'hlsSubtitleTracksUpdated',
  // fired when an subtitle track switch occurs - data: { id : subtitle track id }
  SUBTITLE_TRACK_SWITCH: 'hlsSubtitleTrackSwitch',
  // fired when a subtitle track loading starts - data: { url : subtitle track URL, id : subtitle track id }
  SUBTITLE_TRACK_LOADING: 'hlsSubtitleTrackLoading',
  // fired when a subtitle track loading finishes - data: { details : levelDetails object, id : subtitle track id, stats : { trequest, tfirst, tload, mtime } }
  SUBTITLE_TRACK_LOADED: 'hlsSubtitleTrackLoaded',
  // fired when a subtitle fragment has been processed - data: { success : boolean, frag : the processed frag }
  SUBTITLE_FRAG_PROCESSED: 'hlsSubtitleFragProcessed',
  // fired when the first timestamp is found - data: { id : demuxer id, initPTS: initPTS, frag : fragment object }
  INIT_PTS_FOUND: 'hlsInitPtsFound',
  // fired when a fragment loading starts - data: { frag : fragment object }
  FRAG_LOADING: 'hlsFragLoading',
  // fired when a fragment loading is progressing - data: { frag : fragment object, { trequest, tfirst, loaded } }
  FRAG_LOAD_PROGRESS: 'hlsFragLoadProgress',
  // Identifier for fragment load aborting for emergency switch down - data: { frag : fragment object }
  FRAG_LOAD_EMERGENCY_ABORTED: 'hlsFragLoadEmergencyAborted',
  // fired when a fragment loading is completed - data: { frag : fragment object, payload : fragment payload, stats : { trequest, tfirst, tload, length } }
  FRAG_LOADED: 'hlsFragLoaded',
  // fired when a fragment has finished decrypting - data: { id : demuxer id, frag: fragment object, stats : { tstart, tdecrypt } }
  FRAG_DECRYPTED: 'hlsFragDecrypted',
  // fired when Init Segment has been extracted from fragment - data: { id : demuxer id, frag: fragment object, moov : moov MP4 box, codecs : codecs found while parsing fragment }
  FRAG_PARSING_INIT_SEGMENT: 'hlsFragParsingInitSegment',
  // fired when parsing sei text is completed - data: { id : demuxer id, frag: fragment object, samples : [ sei samples pes ] }
  FRAG_PARSING_USERDATA: 'hlsFragParsingUserdata',
  // fired when parsing id3 is completed - data: { id : demuxer id, frag: fragment object, samples : [ id3 samples pes ] }
  FRAG_PARSING_METADATA: 'hlsFragParsingMetadata',
  // fired when data have been extracted from fragment - data: { id : demuxer id, frag: fragment object, data1 : moof MP4 box or TS fragments, data2 : mdat MP4 box or null}
  FRAG_PARSING_DATA: 'hlsFragParsingData',
  // fired when fragment parsing is completed - data: { id : demuxer id, frag: fragment object }
  FRAG_PARSED: 'hlsFragParsed',
  // fired when fragment remuxed MP4 boxes have all been appended into SourceBuffer - data: { id : demuxer id, frag : fragment object, stats : { trequest, tfirst, tload, tparsed, tbuffered, length, bwEstimate } }
  FRAG_BUFFERED: 'hlsFragBuffered',
  // fired when fragment matching with current media position is changing - data : { id : demuxer id, frag : fragment object }
  FRAG_CHANGED: 'hlsFragChanged',
  // Identifier for a FPS drop event - data: { curentDropped, currentDecoded, totalDroppedFrames }
  FPS_DROP: 'hlsFpsDrop',
  //triggered when FPS drop triggers auto level capping - data: { level, droppedlevel }
  FPS_DROP_LEVEL_CAPPING: 'hlsFpsDropLevelCapping',
  // Identifier for an error event - data: { type : error type, details : error details, fatal : if true, hls.js cannot/will not try to recover, if false, hls.js will try to recover,other error specific data }
  ERROR: 'hlsError',
  // fired when hls.js instance starts destroying. Different from MEDIA_DETACHED as one could want to detach and reattach a media to the instance of hls.js to handle mid-rolls for example - data: { }
  DESTROYING: 'hlsDestroying',
  // fired when a decrypt key loading starts - data: { frag : fragment object }
  KEY_LOADING: 'hlsKeyLoading',
  // fired when a decrypt key loading is completed - data: { frag : fragment object, payload : key payload, stats : { trequest, tfirst, tload, length } }
  KEY_LOADED: 'hlsKeyLoaded',
  // fired upon stream controller state transitions - data: { previousState, nextState }
  STREAM_STATE_TRANSITION: 'hlsStreamStateTransition'
};<|MERGE_RESOLUTION|>--- conflicted
+++ resolved
@@ -43,13 +43,9 @@
   LEVEL_UPDATED: 'hlsLevelUpdated',
   // fired when a level's PTS information has been updated after parsing a fragment - data: { details : levelDetails object, level : id of updated level, drift: PTS drift observed when parsing last fragment }
   LEVEL_PTS_UPDATED: 'hlsLevelPtsUpdated',
-<<<<<<< HEAD
-  // fired to notify that audio track lists has been updated data: { audioTracks : audioTracks}
+  // fired to notify that audio track lists has been updated - data: { audioTracks : audioTracks }
   LEVEL_REMOVED: 'hlsLevelRemoved',
   // fired when a level should no longer be used
-=======
-  // fired to notify that audio track lists has been updated - data: { audioTracks : audioTracks }
->>>>>>> a14b0236
   AUDIO_TRACKS_UPDATED: 'hlsAudioTracksUpdated',
   // fired when an audio track switch occurs - data: { id : audio track id } // deprecated in favor AUDIO_TRACK_SWITCHING
   AUDIO_TRACK_SWITCH: 'hlsAudioTrackSwitch',
