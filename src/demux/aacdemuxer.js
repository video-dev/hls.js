--- conflicted
+++ resolved
@@ -37,11 +37,7 @@
 
 
   // feed incoming data to the front of the parsing pipeline
-<<<<<<< HEAD
-  push(data, audioCodec, videoCodec, timeOffset, frag, level, sn, duration) {
-=======
-  push(data, audioCodec, videoCodec, timeOffset, cc, level, sn, duration,accurateTimeOffset) {
->>>>>>> 2a059a6f
+  push(data, audioCodec, videoCodec, timeOffset, frag, level, sn, duration,accurateTimeOffset) {
     var track,
         id3 = new ID3(data),
         pts = 90*id3.timeStamp,
