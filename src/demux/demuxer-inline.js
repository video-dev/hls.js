/*  inline demuxer.
 *   probe fragments and instantiate appropriate demuxer depending on content type (TSDemuxer, AACDemuxer, ...)
 */

import Event from '../events';
import {ErrorTypes, ErrorDetails} from '../errors';
import AACDemuxer from '../demux/aacdemuxer';
import TSDemuxer from '../demux/tsdemuxer';
import MP4Remuxer from '../remux/mp4-remuxer';
import PassThroughRemuxer from '../remux/passthrough-remuxer';

class DemuxerInline {

  constructor(hls,id, typeSupported, config=null) {
    this.hls = hls;
    this.id = id;
    this.config = this.hls.config || config;
    this.typeSupported = typeSupported;
  }

  destroy() {
    var demuxer = this.demuxer;
    if (demuxer) {
      demuxer.destroy();
    }
  }

<<<<<<< HEAD
  push(data, audioCodec, videoCodec, timeOffset, frag, level, sn, duration) {
=======
  push(data, audioCodec, videoCodec, timeOffset, cc, level, sn, duration,accurateTimeOffset) {
>>>>>>> 2a059a6f
    var demuxer = this.demuxer;
    if (!demuxer) {
      let hls = this.hls,
          id = this.id;
      // probe for content type
      if (TSDemuxer.probe(data)) {
        if (this.typeSupported.mp2t === true) {
          demuxer = new TSDemuxer(hls, id, PassThroughRemuxer, this.config);
        } else {
          demuxer = new TSDemuxer(hls, id, MP4Remuxer, this.config);
        }
      } else if(AACDemuxer.probe(data)) {
        demuxer = new AACDemuxer(hls, id, MP4Remuxer, this.config);
      } else {
        hls.trigger(Event.ERROR, {type : ErrorTypes.MEDIA_ERROR, id : id, details: ErrorDetails.FRAG_PARSING_ERROR, fatal: true, reason: 'no demux matching with content found', frag: frag});
        return;
      }
      this.demuxer = demuxer;
    }
<<<<<<< HEAD
    demuxer.push(data,audioCodec,videoCodec,timeOffset,frag,level,sn,duration);
=======
    demuxer.push(data,audioCodec,videoCodec,timeOffset,cc,level,sn,duration,accurateTimeOffset);
>>>>>>> 2a059a6f
  }
}

export default DemuxerInline;<|MERGE_RESOLUTION|>--- conflicted
+++ resolved
@@ -25,11 +25,7 @@
     }
   }
 
-<<<<<<< HEAD
-  push(data, audioCodec, videoCodec, timeOffset, frag, level, sn, duration) {
-=======
-  push(data, audioCodec, videoCodec, timeOffset, cc, level, sn, duration,accurateTimeOffset) {
->>>>>>> 2a059a6f
+  push(data, audioCodec, videoCodec, timeOffset, frag, level, sn, duration,accurateTimeOffset) {
     var demuxer = this.demuxer;
     if (!demuxer) {
       let hls = this.hls,
@@ -49,11 +45,7 @@
       }
       this.demuxer = demuxer;
     }
-<<<<<<< HEAD
-    demuxer.push(data,audioCodec,videoCodec,timeOffset,frag,level,sn,duration);
-=======
-    demuxer.push(data,audioCodec,videoCodec,timeOffset,cc,level,sn,duration,accurateTimeOffset);
->>>>>>> 2a059a6f
+    demuxer.push(data,audioCodec,videoCodec,timeOffset,frag,level,sn,duration,accurateTimeOffset);
   }
 }
 
