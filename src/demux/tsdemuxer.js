--- conflicted
+++ resolved
@@ -253,16 +253,12 @@
                         if (stt) {
                             offset += data[offset] + 1;
                         }
-<<<<<<< HEAD
-                        let parsedPIDs = parsePMT(data, offset);
-=======
                         let parsedPIDs = parsePMT(
                             data,
                             offset,
                             this.typeSupported.mpeg === true ||
                                 this.typeSupported.mp3 === true
                         );
->>>>>>> 6717a976
 
                         // only update track id if track PID found while parsing PMT
                         // this is to avoid resetting the PID to -1 in case
@@ -272,16 +268,10 @@
                         if (avcId > 0) {
                             avcTrack.id = avcId;
                         }
-<<<<<<< HEAD
-                        aacId = parsedPIDs.aac;
-                        if (aacId > 0) {
-                            aacTrack.id = aacId;
-=======
                         audioId = parsedPIDs.audio;
                         if (audioId > 0) {
                             audioTrack.id = audioId;
                             audioTrack.isAAC = parsedPIDs.isAAC;
->>>>>>> 6717a976
                         }
                         id3Id = parsedPIDs.id3;
                         if (id3Id > 0) {
