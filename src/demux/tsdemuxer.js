/**
 * highly optimized TS demuxer:
 * parse PAT, PMT
 * extract PES packet from audio and video PIDs
 * extract AVC/H264 NAL units and AAC/ADTS samples from PES packet
 * trigger the remuxer upon parsing completion
 * it also tries to workaround as best as it can audio codec switch (HE-AAC to AAC and vice versa), without having to restart the MediaSource.
 * it also controls the remuxing process :
 * upon discontinuity or level switch detection, it will also notifies the remuxer so that it can reset its state.
*/

 import ADTS from './adts';
 import Event from '../events';
 import ExpGolomb from './exp-golomb';
// import Hex from '../utils/hex';
 import {logger} from '../utils/logger';
 import {ErrorTypes, ErrorDetails} from '../errors';

 class TSDemuxer {

  constructor(observer, id, remuxerClass, config) {
    this.observer = observer;
    this.id = id;
    this.remuxerClass = remuxerClass;
    this.config = config;
    this.lastCC = 0;
    this.remuxer = new this.remuxerClass(observer, id, config);
  }

  static probe(data) {
    // a TS fragment should contain at least 3 TS packets, a PAT, a PMT, and one PID, each starting with 0x47
    if (data.length >= 3*188 && data[0] === 0x47 && data[188] === 0x47 && data[2*188] === 0x47) {
      return true;
    } else {
      return false;
    }
  }

  switchLevel() {
    this.pmtParsed = false;
    this._pmtId = -1;
    this._avcTrack = {container : 'video/mp2t', type: 'video', id :-1, sequenceNumber: 0, samples : [], len : 0, dropped : 0};
    this._aacTrack = {container : 'video/mp2t', type: 'audio', id :-1, sequenceNumber: 0, samples : [], len : 0};
    this._id3Track = {type: 'id3', id :-1, sequenceNumber: 0, samples : [], len : 0};
    this._txtTrack = {type: 'text', id: -1, sequenceNumber: 0, samples : [], len : 0};
    // flush any partial content
    this.aacOverFlow = null;
    this.aacLastPTS = null;
    this.avcSample = null;
    this.remuxer.switchLevel();
  }

  insertDiscontinuity() {
    this.switchLevel();
    this.remuxer.insertDiscontinuity();
  }

  // feed incoming data to the front of the parsing pipeline
<<<<<<< HEAD
  push(data, audioCodec, videoCodec, timeOffset, frag, level, sn, duration) {
    var avcData, aacData, id3Data,
        start, len = data.length, stt, pid, atf, offset,
=======
  push(data, audioCodec, videoCodec, timeOffset, cc, level, sn, duration) {
    var start, len = data.length, stt, pid, atf, offset,pes,
>>>>>>> 7967b853
        codecsOnly = this.remuxer.passthrough,
        unknownPIDs = false;

    this.audioCodec = audioCodec;
    this.videoCodec = videoCodec;
    this._duration = duration;
    this.contiguous = false;
    if (frag.cc !== this.lastCC) {
      logger.log('discontinuity detected');
      this.insertDiscontinuity();
      this.lastCC = frag.cc;
    }
    if (level !== this.lastLevel) {
      logger.log('level switch detected');
      this.switchLevel();
      this.lastLevel = level;
    } else if (sn === (this.lastSN+1)) {
      this.contiguous = true;
    }
    this.lastSN = sn;

    var pmtParsed = this.pmtParsed,
        avcTrack = this._avcTrack,
        aacTrack = this._aacTrack,
        id3Track = this._id3Track,
        avcId = avcTrack.id,
        aacId = aacTrack.id,
        id3Id = id3Track.id,
        pmtId = this._pmtId,
        avcData = avcTrack.pesData,
        aacData = aacTrack.pesData,
        id3Data = id3Track.pesData,
        parsePAT = this._parsePAT,
        parsePMT = this._parsePMT,
        parsePES = this._parsePES,
        parseAVCPES = this._parseAVCPES.bind(this),
        parseAACPES = this._parseAACPES.bind(this),
        parseID3PES  = this._parseID3PES.bind(this);

    // don't parse last TS packet if incomplete
    len -= len % 188;
    // loop through TS packets
    for (start = 0; start < len; start += 188) {
      if (data[start] === 0x47) {
        stt = !!(data[start + 1] & 0x40);
        // pid is a 13-bit field starting at the last bit of TS[1]
        pid = ((data[start + 1] & 0x1f) << 8) + data[start + 2];
        atf = (data[start + 3] & 0x30) >> 4;
        // if an adaption field is present, its length is specified by the fifth byte of the TS packet header.
        if (atf > 1) {
          offset = start + 5 + data[start + 4];
          // continue if there is only adaptation field
          if (offset === (start + 188)) {
            continue;
          }
        } else {
          offset = start + 4;
        }
        switch(pid) {
          case avcId:
            if (stt) {
              if (avcData && (pes = parsePES(avcData))) {
                parseAVCPES(pes,false);
                if (codecsOnly) {
                  // if we have video codec info AND
                  // if audio PID is undefined OR if we have audio codec info,
                  // we have all codec info !
                  if (avcTrack.codec && (aacId === -1 || aacTrack.codec)) {
                    this.remux(level,sn,data,timeOffset);
                    return;
                  }
                }
              }
              avcData = {data: [], size: 0};
            }
            if (avcData) {
              avcData.data.push(data.subarray(offset, start + 188));
              avcData.size += start + 188 - offset;
            }
            break;
          case aacId:
            if (stt) {
<<<<<<< HEAD
              if (aacData) {
                parseAACPES(parsePES(aacData), frag);
=======
              if (aacData && (pes = parsePES(aacData))) {
                parseAACPES(pes);
>>>>>>> 7967b853
                if (codecsOnly) {
                  // here we now that we have audio codec info
                  // if video PID is undefined OR if we have video codec info,
                  // we have all codec infos !
                  if (aacTrack.codec && (avcId === -1 || avcTrack.codec)) {
                    this.remux(level,sn,data,timeOffset);
                    return;
                  }
                }
              }
              aacData = {data: [], size: 0};
            }
            if (aacData) {
              aacData.data.push(data.subarray(offset, start + 188));
              aacData.size += start + 188 - offset;
            }
            break;
          case id3Id:
            if (stt) {
              if (id3Data && (pes = parsePES(id3Data))) {
                parseID3PES(pes);
              }
              id3Data = {data: [], size: 0};
            }
            if (id3Data) {
              id3Data.data.push(data.subarray(offset, start + 188));
              id3Data.size += start + 188 - offset;
            }
            break;
          case 0:
            if (stt) {
              offset += data[offset] + 1;
            }
            pmtId = this._pmtId = parsePAT(data, offset);
            break;
          case pmtId:
            if (stt) {
              offset += data[offset] + 1;
            }
            let parsedPIDs = parsePMT(data, offset);
            avcId = avcTrack.id = parsedPIDs.avc;
            aacId = aacTrack.id = parsedPIDs.aac;
            id3Id = id3Track.id = parsedPIDs.id3;
            if (unknownPIDs && !pmtParsed) {
              logger.log('reparse from beginning');
              unknownPIDs = false;
              // we set it to -188, the += 188 in the for loop will reset start to 0
              start = -188;
            }
            pmtParsed = this.pmtParsed = true;
            break;
          case 17:
          case 0x1fff:
            break;
          default:
            unknownPIDs = true;
            break;
        }
      } else {
        this.observer.trigger(Event.ERROR, {type : ErrorTypes.MEDIA_ERROR, id : this.id, details: ErrorDetails.FRAG_PARSING_ERROR, fatal: false, reason: 'TS packet did not start with 0x47', frag: frag});
      }
    }
    // try to parse last PES packets
    if (avcData && (pes = parsePES(avcData))) {
      parseAVCPES(pes,true);
      avcTrack.pesData = null;
    } else {
      // either avcData null or PES truncated, keep it for next frag parsing
      avcTrack.pesData = avcData;
    }
<<<<<<< HEAD
    if (aacData) {
      parseAACPES(parsePES(aacData), frag);
=======

    if (aacData && (pes = parsePES(aacData))) {
      parseAACPES(pes);
      aacTrack.pesData = null;
    } else {
      if (aacData && aacData.size) {
        logger.log('last AAC PES packet truncated,might overlap between fragments');
      }
     // either aacData null or PES truncated, keep it for next frag parsing
      aacTrack.pesData = aacData;
>>>>>>> 7967b853
    }

    if (id3Data && (pes = parsePES(id3Data))) {
      parseID3PES(pes);
      id3Track.pesData = null;
    } else {
      // either id3Data null or PES truncated, keep it for next frag parsing
      id3Track.pesData = id3Data;
    }
    this.remux(level,sn,null,timeOffset);
  }

  remux(level, sn, data, timeOffset) {
    let avcTrack = this._avcTrack, samples = avcTrack.samples;

    // compute total/avc sample length and nb of NAL units
    let trackData = samples.reduce(function(prevSampleData,curSample) {
      let sampleData = curSample.units.units.reduce(function(prevUnitData,curUnit) {
      return {
        len : prevUnitData.len+curUnit.data.length,
        nbNalu : prevUnitData.nbNalu+1
        };
      },{len : 0, nbNalu : 0});
      curSample.length = sampleData.len;
      return {
        len : prevSampleData.len+sampleData.len,
        nbNalu : prevSampleData.nbNalu+sampleData.nbNalu
    };},{len : 0, nbNalu : 0});
     avcTrack.len = trackData.len;
     avcTrack.nbNalu = trackData.nbNalu;
    this.remuxer.remux(level, sn, this._aacTrack, this._avcTrack, this._id3Track, this._txtTrack, timeOffset, this.contiguous, data);
  }

  destroy() {
    this.switchLevel();
    this._initPTS = this._initDTS = undefined;
    this._duration = 0;
  }

  _parsePAT(data, offset) {
    // skip the PSI header and parse the first PMT entry
    return (data[offset + 10] & 0x1F) << 8 | data[offset + 11];
    //logger.log('PMT PID:'  + this._pmtId);
  }

  _parsePMT(data, offset) {
    var sectionLength, tableEnd, programInfoLength, pid, result = { aac : -1, avc : -1, id3 : -1};
    sectionLength = (data[offset + 1] & 0x0f) << 8 | data[offset + 2];
    tableEnd = offset + 3 + sectionLength - 4;
    // to determine where the table is, we have to figure out how
    // long the program info descriptors are
    programInfoLength = (data[offset + 10] & 0x0f) << 8 | data[offset + 11];
    // advance the offset to the first entry in the mapping table
    offset += 12 + programInfoLength;
    while (offset < tableEnd) {
      pid = (data[offset + 1] & 0x1F) << 8 | data[offset + 2];
      switch(data[offset]) {
        // ISO/IEC 13818-7 ADTS AAC (MPEG-2 lower bit-rate audio)
        case 0x0f:
          //logger.log('AAC PID:'  + pid);
          if (result.aac === -1) {
            result.aac = pid;
          }
          break;
        // Packetized metadata (ID3)
        case 0x15:
          //logger.log('ID3 PID:'  + pid);
          if (result.id3 === -1) {
            result.id3 = pid;
          }
          break;
        // ITU-T Rec. H.264 and ISO/IEC 14496-10 (lower bit-rate video)
        case 0x1b:
          //logger.log('AVC PID:'  + pid);
          if (result.avc === -1) {
            result.avc = pid;
          }
          break;
        case 0x24:
          logger.warn('HEVC stream type found, not supported for now');
          break;
        default:
          logger.log('unkown stream type:'  + data[offset]);
          break;
      }
      // move to the next table entry
      // skip past the elementary stream descriptors, if present
      offset += ((data[offset + 3] & 0x0F) << 8 | data[offset + 4]) + 5;
    }
    return result;
  }

  _parsePES(stream) {
    var i = 0, frag, pesFlags, pesPrefix, pesLen, pesHdrLen, pesData, pesPts, pesDts, payloadStartOffset, data = stream.data;
    // safety check
    if (!stream || stream.size === 0) {
      return null;
    }

    // we might need up to 19 bytes to read PES header
    // if first chunk of data is less than 19 bytes, let's merge it with following ones until we get 19 bytes
    // usually only one merge is needed (and this is rare ...)
    while(data[0].length < 19 && data.length > 1) {
      let newData = new Uint8Array(data[0].length + data[1].length);
      newData.set(data[0]);
      newData.set(data[1], data[0].length);
      data[0] = newData;
      data.splice(1,1);
    }
    //retrieve PTS/DTS from first fragment
    frag = data[0];
    pesPrefix = (frag[0] << 16) + (frag[1] << 8) + frag[2];
    if (pesPrefix === 1) {
      pesLen = (frag[4] << 8) + frag[5];
      // if PES len is not zero and not matching with total len, stop parsing. PES might be truncated
      // minus 6 : PES header size
      if (pesLen && pesLen !== stream.size - 6) {
        return null;
      }
      pesFlags = frag[7];
      if (pesFlags & 0xC0) {
        /* PES header described here : http://dvd.sourceforge.net/dvdinfo/pes-hdr.html
            as PTS / DTS is 33 bit we cannot use bitwise operator in JS,
            as Bitwise operators treat their operands as a sequence of 32 bits */
        pesPts = (frag[9] & 0x0E) * 536870912 +// 1 << 29
          (frag[10] & 0xFF) * 4194304 +// 1 << 22
          (frag[11] & 0xFE) * 16384 +// 1 << 14
          (frag[12] & 0xFF) * 128 +// 1 << 7
          (frag[13] & 0xFE) / 2;
          // check if greater than 2^32 -1
          if (pesPts > 4294967295) {
            // decrement 2^33
            pesPts -= 8589934592;
          }
        if (pesFlags & 0x40) {
          pesDts = (frag[14] & 0x0E ) * 536870912 +// 1 << 29
            (frag[15] & 0xFF ) * 4194304 +// 1 << 22
            (frag[16] & 0xFE ) * 16384 +// 1 << 14
            (frag[17] & 0xFF ) * 128 +// 1 << 7
            (frag[18] & 0xFE ) / 2;
          // check if greater than 2^32 -1
          if (pesDts > 4294967295) {
            // decrement 2^33
            pesDts -= 8589934592;
          }
        } else {
          pesDts = pesPts;
        }
      }
      pesHdrLen = frag[8];
      // 9 bytes : 6 bytes for PES header + 3 bytes for PES extension
      payloadStartOffset = pesHdrLen + 9;

      stream.size -= payloadStartOffset;
      //reassemble PES packet
      pesData = new Uint8Array(stream.size);
      while (data.length) {
        frag = data.shift();
        var len = frag.byteLength;
        if (payloadStartOffset) {
          if (payloadStartOffset > len) {
            // trim full frag if PES header bigger than frag
            payloadStartOffset-=len;
            continue;
          } else {
            // trim partial frag if PES header smaller than frag
            frag = frag.subarray(payloadStartOffset);
            len-=payloadStartOffset;
            payloadStartOffset = 0;
          }
        }
        pesData.set(frag, i);
        i+=len;
      }
      if (pesLen) {
        // payload size : remove PES header + PES extension
        pesLen -= pesHdrLen+3;
      }
      return {data: pesData, pts: pesPts, dts: pesDts, len: pesLen};
    } else {
      return null;
    }
  }

  pushAccesUnit(avcSample,avcTrack) {
    if (avcSample.units.units.length) {
      // only push AVC sample if starting with a keyframe is not mandatory OR
      //    if keyframe already found in this fragment OR
      //       keyframe found in last fragment (track.sps) AND
      //          samples already appended (we already found a keyframe in this fragment) OR fragment is contiguous
      if (!this.config.forceKeyFrameOnDiscontinuity ||
          avcSample.key === true ||
          (avcTrack.sps && (avcTrack.samples.length || this.contiguous))) {
        avcTrack.samples.push(avcSample);
      } else {
        // dropped samples, track it
        avcTrack.dropped++;
      }
    }
    if(avcSample.debug.length) {
      logger.log(avcSample.pts + '/' + avcSample.dts + ':' + avcSample.debug + ',' + avcSample.units.length);
    }
  }

  _parseAVCPES(pes,last) {
    //logger.log('parse new PES');
    var track = this._avcTrack,
        units = this._parseAVCNALu(pes.data),
        debug = false,
        expGolombDecoder,
        avcSample = this.avcSample,
        push,
        i;
    //free pes.data to save up some memory
    pes.data = null;

    units.forEach(unit => {
      switch(unit.type) {
        //NDR
         case 1:
           push = true;
           if(debug && avcSample) {
            avcSample.debug += 'NDR ';
           }
           break;
        //IDR
        case 5:
          push = true;
          if(debug && avcSample) {
            avcSample.debug += 'IDR ';
          }
          avcSample.key = true;
          break;
        //SEI
        case 6:
          push = true;
          if(debug && avcSample) {
            avcSample.debug += 'SEI ';
          }
          expGolombDecoder = new ExpGolomb(this.discardEPB(unit.data));

          // skip frameType
          expGolombDecoder.readUByte();

          var payloadType = 0;
          var payloadSize = 0;
          var endOfCaptions = false;
          var b = 0;

          while (!endOfCaptions && expGolombDecoder.bytesAvailable > 1) {
            payloadType = 0;
            do {
                b = expGolombDecoder.readUByte();
                payloadType += b;
            } while (b === 0xFF);

            // Parse payload size.
            payloadSize = 0;
            do {
                b = expGolombDecoder.readUByte();
                payloadSize += b;
            } while (b === 0xFF);

            // TODO: there can be more than one payload in an SEI packet...
            // TODO: need to read type and size in a while loop to get them all
            if (payloadType === 4 && expGolombDecoder.bytesAvailable !== 0) {

              endOfCaptions = true;

              var countryCode = expGolombDecoder.readUByte();

              if (countryCode === 181) {
                var providerCode = expGolombDecoder.readUShort();

                if (providerCode === 49) {
                  var userStructure = expGolombDecoder.readUInt();

                  if (userStructure === 0x47413934) {
                    var userDataType = expGolombDecoder.readUByte();

                    // Raw CEA-608 bytes wrapped in CEA-708 packet
                    if (userDataType === 3) {
                      var firstByte = expGolombDecoder.readUByte();
                      var secondByte = expGolombDecoder.readUByte();

                      var totalCCs = 31 & firstByte;
                      var byteArray = [firstByte, secondByte];

                      for (i = 0; i < totalCCs; i++) {
                        // 3 bytes per CC
                        byteArray.push(expGolombDecoder.readUByte());
                        byteArray.push(expGolombDecoder.readUByte());
                        byteArray.push(expGolombDecoder.readUByte());
                      }

                      this._insertSampleInOrder(this._txtTrack.samples, { type: 3, pts: pes.pts, bytes: byteArray });
                    }
                  }
                }
              }
            }
            else if (payloadSize < expGolombDecoder.bytesAvailable)
            {
              for (i = 0; i<payloadSize; i++)
              {
                expGolombDecoder.readUByte();
              }
            }
          }
          break;
        //SPS
        case 7:
          push = true;
          if(debug && avcSample) {
            avcSample.debug += 'SPS ';
          }
          if(!track.sps) {
            expGolombDecoder = new ExpGolomb(unit.data);
            var config = expGolombDecoder.readSPS();
            track.width = config.width;
            track.height = config.height;
            track.sps = [unit.data];
            track.duration = this._duration;
            var codecarray = unit.data.subarray(1, 4);
            var codecstring = 'avc1.';
            for (i = 0; i < 3; i++) {
              var h = codecarray[i].toString(16);
              if (h.length < 2) {
                h = '0' + h;
              }
              codecstring += h;
            }
            track.codec = codecstring;
          }
          break;
        //PPS
        case 8:
          push = true;
          if(debug && avcSample) {
            avcSample.debug += 'PPS ';
          }
          if (!track.pps) {
            track.pps = [unit.data];
          }
          break;
        case 9:
          push = false;
          if (avcSample) {
            this.pushAccesUnit(avcSample,track);
          }
          avcSample = this.avcSample = { key : false, pts : pes.pts, dts : pes.dts, units : { units : [], length : 0}, debug : debug ? 'AUD ': ''};
          break;
        default:
          push = false;
          if (avcSample) {
            avcSample.debug += 'unknown NAL ' + unit.type + ' ';
          }
          break;
      }
      if(avcSample && push) {
        let units = avcSample.units;
        units.units.push(unit);
      }
    });
    // if last PES packet, push samples
    if (last && avcSample) {
      this.pushAccesUnit(avcSample,track);
      this.avcSample = null;
    }
  }

  _insertSampleInOrder(arr, data) {
    var len = arr.length;
    if (len > 0) {
      if (data.pts >= arr[len-1].pts)
      {
        arr.push(data);
      }
      else {
        for (var pos = len - 1; pos >= 0; pos--) {
          if (data.pts < arr[pos].pts) {
            arr.splice(pos, 0, data);
            break;
          }
        }
      }
    }
    else {
      arr.push(data);
    }
  }

  _getLastNalUnit() {
    let avcSample = this.avcSample, lastUnit;
    // try to fallback to previous sample if current one is empty
    if (!avcSample || avcSample.units.units.length === 0) {
      let track = this._avcTrack, samples = track.samples;
      avcSample = samples[samples.length-1];
    }
    if (avcSample) {
      let units = avcSample.units.units;
      lastUnit = units[units.length - 1];
    }
    return lastUnit;
  }

  _parseAVCNALu(array) {
    var i = 0, len = array.byteLength, value, overflow, track = this._avcTrack, state = track.naluState || 0, lastState = state;
    var units = [], unit, unitType, lastUnitStart = -1, lastUnitType;
    //logger.log('PES:' + Hex.hexDump(array));
    while (i < len) {
      value = array[i++];
      // finding 3 or 4-byte start codes (00 00 01 OR 00 00 00 01)
      switch (state) {
        case 0:
          if (value === 0) {
            state = 1;
          }
          break;
        case 1:
          if( value === 0) {
            state = 2;
          } else {
            state = 0;
          }
          break;
        case 2:
        case 3:
          if( value === 0) {
            state = 3;
          } else if (value === 1) {
            if (lastUnitStart >=0) {
              unit = {data: array.subarray(lastUnitStart, i - state - 1), type: lastUnitType};
              //logger.log('pushing NALU, type/size:' + unit.type + '/' + unit.data.byteLength);
              units.push(unit);
            } else {
              // lastUnitStart is undefined => this is the first start code found in this PES packet
              // first check if start code delimiter is overlapping between 2 PES packets,
              // ie it started in last packet (lastState not zero)
              // and ended at the beginning of this PES packet (i <= 4 - lastState)
              let lastUnit = this._getLastNalUnit();
              if (lastUnit) {
                if(lastState &&  (i <= 4 - lastState)) {
                  // start delimiter overlapping between PES packets
                  // strip start delimiter bytes from the end of last NAL unit
                    // check if lastUnit had a state different from zero
                  if (lastUnit.state) {
                    // strip last bytes
                    lastUnit.data = lastUnit.data.subarray(0,lastUnit.data.byteLength - lastState);
                  }
                }
                // If NAL units are not starting right at the beginning of the PES packet, push preceding data into previous NAL unit.
                overflow  = i - state - 1;
                if (overflow > 0) {
                  //logger.log('first NALU found with overflow:' + overflow);
                  let tmp = new Uint8Array(lastUnit.data.byteLength + overflow);
                  tmp.set(lastUnit.data, 0);
                  tmp.set(array.subarray(0, overflow), lastUnit.data.byteLength);
                  lastUnit.data = tmp;
                }
              }
            }
            // check if we can read unit type
            if (i < len) {
              unitType = array[i] & 0x1f;
              //logger.log('find NALU @ offset:' + i + ',type:' + unitType);
              lastUnitStart = i;
              lastUnitType = unitType;
              state = 0;
            } else {
              // not enough byte to read unit type. let's read it on next PES parsing
              state = -1;
            }
          } else {
            state = 0;
          }
          break;
        case -1:
        // special use case where we found 3 or 4-byte start codes exactly at the end of previous PES packet
          lastUnitStart = 0;
          // NALu type is value read from offset 0
          lastUnitType = value & 0x1f;
          state = 0;
          break;
        default:
          break;
      }
    }
    if (lastUnitStart >=0 && state >=0) {
      unit = {data: array.subarray(lastUnitStart, len), type: lastUnitType, state : state};
      units.push(unit);
      //logger.log('pushing NALU, type/size/state:' + unit.type + '/' + unit.data.byteLength + '/' + state);
    }
    // no NALu found
    if (units.length === 0) {
      // append pes.data to previous NAL unit
      let  lastUnit = this._getLastNalUnit();
      if (lastUnit) {
        let tmp = new Uint8Array(lastUnit.data.byteLength + array.byteLength);
        tmp.set(lastUnit.data, 0);
        tmp.set(array, lastUnit.data.byteLength);
        lastUnit.data = tmp;
      }
    }
    track.naluState = state;
    return units;
  }

  /**
   * remove Emulation Prevention bytes from a RBSP
   */
  discardEPB(data) {
    var length = data.byteLength,
        EPBPositions = [],
        i = 1,
        newLength, newData;

    // Find all `Emulation Prevention Bytes`
    while (i < length - 2) {
      if (data[i] === 0 &&
          data[i + 1] === 0 &&
          data[i + 2] === 0x03) {
        EPBPositions.push(i + 2);
        i += 2;
      } else {
        i++;
      }
    }

    // If no Emulation Prevention Bytes were found just return the original
    // array
    if (EPBPositions.length === 0) {
      return data;
    }

    // Create a new array to hold the NAL unit data
    newLength = length - EPBPositions.length;
    newData = new Uint8Array(newLength);
    var sourceIndex = 0;

    for (i = 0; i < newLength; sourceIndex++, i++) {
      if (sourceIndex === EPBPositions[0]) {
        // Skip this byte
        sourceIndex++;
        // Remove this position index
        EPBPositions.shift();
      }
      newData[i] = data[sourceIndex];
    }
    return newData;
  }

  _parseAACPES(pes, frag) {
    var track = this._aacTrack,
        data = pes.data,
        pts = pes.pts,
        startOffset = 0,
        aacOverFlow = this.aacOverFlow,
        aacLastPTS = this.aacLastPTS,
        config, frameLength, frameDuration, frameIndex, offset, headerLength, stamp, len, aacSample;
    if (aacOverFlow) {
      var tmp = new Uint8Array(aacOverFlow.byteLength + data.byteLength);
      tmp.set(aacOverFlow, 0);
      tmp.set(data, aacOverFlow.byteLength);
      //logger.log(`AAC: append overflowing ${aacOverFlow.byteLength} bytes to beginning of new PES`);
      data = tmp;
    }
    // look for ADTS header (0xFFFx)
    for (offset = startOffset, len = data.length; offset < len - 1; offset++) {
      if ((data[offset] === 0xff) && (data[offset+1] & 0xf0) === 0xf0) {
        break;
      }
    }
    // if ADTS header does not start straight from the beginning of the PES payload, raise an error
    if (offset) {
      var reason, fatal;
      if (offset < len - 1) {
        reason = `AAC PES did not start with ADTS header,offset:${offset}`;
        fatal = false;
      } else {
        reason = 'no ADTS header found in AAC PES';
        fatal = true;
      }
<<<<<<< HEAD
      this.observer.trigger(Event.ERROR, {type: ErrorTypes.MEDIA_ERROR, id : this.id, details: ErrorDetails.FRAG_PARSING_ERROR, fatal: fatal, reason: reason, frag: frag});
=======
      logger.warn(`parsing error:${reason}`);
      this.observer.trigger(Event.ERROR, {type: ErrorTypes.MEDIA_ERROR, id : this.id, details: ErrorDetails.FRAG_PARSING_ERROR, fatal: fatal, reason: reason});
>>>>>>> 7967b853
      if (fatal) {
        return;
      }
    }
    if (!track.audiosamplerate) {
<<<<<<< HEAD
      config = ADTS.getAudioConfig(this.observer,data, offset, audioCodec, frag);
=======
      config = ADTS.getAudioConfig(this.observer,data, offset, this.audioCodec);
>>>>>>> 7967b853
      track.config = config.config;
      track.audiosamplerate = config.samplerate;
      track.channelCount = config.channelCount;
      track.codec = config.codec;
      track.duration = this._duration;
      logger.log(`parsed codec:${track.codec},rate:${config.samplerate},nb channel:${config.channelCount}`);
    }
    frameIndex = 0;
    frameDuration = 1024 * 90000 / track.audiosamplerate;

    // if last AAC frame is overflowing, we should ensure timestamps are contiguous:
    // first sample PTS should be equal to last sample PTS + frameDuration
    if(aacOverFlow && aacLastPTS) {
      var newPTS = aacLastPTS+frameDuration;
      if(Math.abs(newPTS-pts) > 1) {
        logger.log(`AAC: align PTS for overlapping frames by ${Math.round((newPTS-pts)/90)}`);
        pts=newPTS;
      }
    }

    while ((offset + 5) < len) {
      // The protection skip bit tells us if we have 2 bytes of CRC data at the end of the ADTS header
      headerLength = (!!(data[offset + 1] & 0x01) ? 7 : 9);
      // retrieve frame size
      frameLength = ((data[offset + 3] & 0x03) << 11) |
                     (data[offset + 4] << 3) |
                    ((data[offset + 5] & 0xE0) >>> 5);
      frameLength  -= headerLength;
      //stamp = pes.pts;

      if ((frameLength > 0) && ((offset + headerLength + frameLength) <= len)) {
        stamp = pts + frameIndex * frameDuration;
        //logger.log(`AAC frame, offset/length/total/pts:${offset+headerLength}/${frameLength}/${data.byteLength}/${(stamp/90).toFixed(0)}`);
        aacSample = {unit: data.subarray(offset + headerLength, offset + headerLength + frameLength), pts: stamp, dts: stamp};
        track.samples.push(aacSample);
        track.len += frameLength;
        offset += frameLength + headerLength;
        frameIndex++;
        // look for ADTS header (0xFFFx)
        for ( ; offset < (len - 1); offset++) {
          if ((data[offset] === 0xff) && ((data[offset + 1] & 0xf0) === 0xf0)) {
            break;
          }
        }
      } else {
        break;
      }
    }
    if (offset < len) {
      aacOverFlow = data.subarray(offset, len);
      //logger.log(`AAC: overflow detected:${len-offset}`);
    } else {
      aacOverFlow = null;
    }
    this.aacOverFlow = aacOverFlow;
    this.aacLastPTS = stamp;
  }

  _parseID3PES(pes) {
    this._id3Track.samples.push(pes);
  }
}

export default TSDemuxer;<|MERGE_RESOLUTION|>--- conflicted
+++ resolved
@@ -56,14 +56,8 @@
   }
 
   // feed incoming data to the front of the parsing pipeline
-<<<<<<< HEAD
   push(data, audioCodec, videoCodec, timeOffset, frag, level, sn, duration) {
-    var avcData, aacData, id3Data,
-        start, len = data.length, stt, pid, atf, offset,
-=======
-  push(data, audioCodec, videoCodec, timeOffset, cc, level, sn, duration) {
     var start, len = data.length, stt, pid, atf, offset,pes,
->>>>>>> 7967b853
         codecsOnly = this.remuxer.passthrough,
         unknownPIDs = false;
 
@@ -146,13 +140,8 @@
             break;
           case aacId:
             if (stt) {
-<<<<<<< HEAD
-              if (aacData) {
-                parseAACPES(parsePES(aacData), frag);
-=======
               if (aacData && (pes = parsePES(aacData))) {
-                parseAACPES(pes);
->>>>>>> 7967b853
+                parseAACPES(pes, frag);
                 if (codecsOnly) {
                   // here we now that we have audio codec info
                   // if video PID is undefined OR if we have video codec info,
@@ -223,13 +212,9 @@
       // either avcData null or PES truncated, keep it for next frag parsing
       avcTrack.pesData = avcData;
     }
-<<<<<<< HEAD
-    if (aacData) {
-      parseAACPES(parsePES(aacData), frag);
-=======
 
     if (aacData && (pes = parsePES(aacData))) {
-      parseAACPES(pes);
+      parseAACPES(pes, frag);
       aacTrack.pesData = null;
     } else {
       if (aacData && aacData.size) {
@@ -237,7 +222,6 @@
       }
      // either aacData null or PES truncated, keep it for next frag parsing
       aacTrack.pesData = aacData;
->>>>>>> 7967b853
     }
 
     if (id3Data && (pes = parsePES(id3Data))) {
@@ -821,22 +805,14 @@
         reason = 'no ADTS header found in AAC PES';
         fatal = true;
       }
-<<<<<<< HEAD
+      logger.warn(`parsing error:${reason}`);
       this.observer.trigger(Event.ERROR, {type: ErrorTypes.MEDIA_ERROR, id : this.id, details: ErrorDetails.FRAG_PARSING_ERROR, fatal: fatal, reason: reason, frag: frag});
-=======
-      logger.warn(`parsing error:${reason}`);
-      this.observer.trigger(Event.ERROR, {type: ErrorTypes.MEDIA_ERROR, id : this.id, details: ErrorDetails.FRAG_PARSING_ERROR, fatal: fatal, reason: reason});
->>>>>>> 7967b853
       if (fatal) {
         return;
       }
     }
     if (!track.audiosamplerate) {
-<<<<<<< HEAD
-      config = ADTS.getAudioConfig(this.observer,data, offset, audioCodec, frag);
-=======
-      config = ADTS.getAudioConfig(this.observer,data, offset, this.audioCodec);
->>>>>>> 7967b853
+      config = ADTS.getAudioConfig(this.observer,data, offset, this.audioCodec, frag);
       track.config = config.config;
       track.audiosamplerate = config.samplerate;
       track.channelCount = config.channelCount;
