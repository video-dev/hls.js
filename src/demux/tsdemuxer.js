/**
 * highly optimized TS demuxer:
 * parse PAT, PMT
 * extract PES packet from audio and video PIDs
 * extract AVC/H264 NAL units and AAC/ADTS samples from PES packet
 * trigger the remuxer upon parsing completion
 * it also tries to workaround as best as it can audio codec switch (HE-AAC to AAC and vice versa), without having to restart the MediaSource.
 * it also controls the remuxing process :
 * upon discontinuity or level switch detection, it will also notifies the remuxer so that it can reset its state.
*/

 import ADTS from './adts';
 import Event from '../events';
 import ExpGolomb from './exp-golomb';
// import Hex from '../utils/hex';
 import {logger} from '../utils/logger';
 import {ErrorTypes, ErrorDetails} from '../errors';

 class TSDemuxer {

  constructor(observer, id, remuxerClass, config, typeSupported) {
    this.observer = observer;
    this.id = id;
    this.remuxerClass = remuxerClass;
    this.config = config;
    this.typeSupported = typeSupported;
    this.lastCC = 0;
    this.remuxer = new this.remuxerClass(observer, id, config, typeSupported);
  }

  static probe(data) {
    // a TS fragment should contain at least 3 TS packets, a PAT, a PMT, and one PID, each starting with 0x47
    if (data.length >= 3*188 && data[0] === 0x47 && data[188] === 0x47 && data[2*188] === 0x47) {
      return true;
    } else {
      return false;
    }
  }

  switchLevel() {
    this.pmtParsed = false;
    this._pmtId = -1;
    this._avcTrack = {container : 'video/mp2t', type: 'video', id :-1, sequenceNumber: 0, samples : [], len : 0, dropped : 0};
    this._audioTrack = {container : 'video/mp2t', type: 'audio', id :-1, sequenceNumber: 0, samples : [], len : 0, isAAC: true};
    this._id3Track = {type: 'id3', id :-1, sequenceNumber: 0, samples : [], len : 0};
    this._txtTrack = {type: 'text', id: -1, sequenceNumber: 0, samples : [], len : 0};
    // flush any partial content
    this.aacOverFlow = null;
    this.aacLastPTS = null;
    this.avcSample = null;
    this.remuxer.switchLevel();
  }

  insertDiscontinuity() {
    this.switchLevel();
    this.remuxer.insertDiscontinuity();
  }

  // feed incoming data to the front of the parsing pipeline
  push(data, audioCodec, videoCodec, timeOffset, cc, level, sn, duration,accurateTimeOffset,defaultInitPTS) {
    var start, len = data.length, stt, pid, atf, offset,pes,
        codecsOnly = this.remuxer.passthrough,
        unknownPIDs = false;

    this.audioCodec = audioCodec;
    this.videoCodec = videoCodec;
    this._duration = duration;
    this.contiguous = false;
    this.accurateTimeOffset = accurateTimeOffset;
    if (cc !== this.lastCC) {
      logger.log('discontinuity detected');
      this.insertDiscontinuity();
      this.lastCC = cc;
    }
    if (level !== this.lastLevel) {
      logger.log('level switch detected');
      this.switchLevel();
      this.lastLevel = level;
    } else if (sn === (this.lastSN+1)) {
      this.contiguous = true;
    }
    this.lastSN = sn;

    var pmtParsed = this.pmtParsed,
        avcTrack = this._avcTrack,
        audioTrack = this._audioTrack,
        id3Track = this._id3Track,
        avcId = avcTrack.id,
        audioId = audioTrack.id,
        id3Id = id3Track.id,
        pmtId = this._pmtId,
        avcData = avcTrack.pesData,
        audioData = audioTrack.pesData,
        id3Data = id3Track.pesData,
        parsePAT = this._parsePAT,
        parsePMT = this._parsePMT,
        parsePES = this._parsePES,
        parseAVCPES = this._parseAVCPES.bind(this),
        parseAACPES = this._parseAACPES.bind(this),
        parseMPEGPES = this._parseMPEGPES.bind(this),
        parseID3PES  = this._parseID3PES.bind(this);

    // don't parse last TS packet if incomplete
    len -= len % 188;
    // loop through TS packets
    for (start = 0; start < len; start += 188) {
      if (data[start] === 0x47) {
        stt = !!(data[start + 1] & 0x40);
        // pid is a 13-bit field starting at the last bit of TS[1]
        pid = ((data[start + 1] & 0x1f) << 8) + data[start + 2];
        atf = (data[start + 3] & 0x30) >> 4;
        // if an adaption field is present, its length is specified by the fifth byte of the TS packet header.
        if (atf > 1) {
          offset = start + 5 + data[start + 4];
          // continue if there is only adaptation field
          if (offset === (start + 188)) {
            continue;
          }
        } else {
          offset = start + 4;
        }
        switch(pid) {
          case avcId:
            if (stt) {
              if (avcData && (pes = parsePES(avcData))) {
                parseAVCPES(pes,false);
                if (codecsOnly) {
                  // if we have video codec info AND
                  // if audio PID is undefined OR if we have audio codec info,
                  // we have all codec info !
                  if (avcTrack.codec && (audioId === -1 || audioTrack.codec)) {
                    this.remux(level,sn,data,timeOffset);
                    return;
                  }
                }
              }
              avcData = {data: [], size: 0};
            }
            if (avcData) {
              avcData.data.push(data.subarray(offset, start + 188));
              avcData.size += start + 188 - offset;
            }
            break;
          case audioId:
            if (stt) {
              if (audioData && (pes = parsePES(audioData))) {
                if (audioTrack.isAAC) {
                  parseAACPES(pes);
                } else {
                  parseMPEGPES(pes);
                }
                if (codecsOnly) {
                  // here we now that we have audio codec info
                  // if video PID is undefined OR if we have video codec info,
                  // we have all codec infos !
                  if (audioTrack.codec && (avcId === -1 || avcTrack.codec)) {
                    this.remux(level,sn,data,timeOffset);
                    return;
                  }
                }
              }
              audioData = {data: [], size: 0};
            }
            if (audioData) {
              audioData.data.push(data.subarray(offset, start + 188));
              audioData.size += start + 188 - offset;
            }
            break;
          case id3Id:
            if (stt) {
              if (id3Data && (pes = parsePES(id3Data))) {
                parseID3PES(pes);
              }
              id3Data = {data: [], size: 0};
            }
            if (id3Data) {
              id3Data.data.push(data.subarray(offset, start + 188));
              id3Data.size += start + 188 - offset;
            }
            break;
          case 0:
            if (stt) {
              offset += data[offset] + 1;
            }
            pmtId = this._pmtId = parsePAT(data, offset);
            break;
          case pmtId:
            if (stt) {
              offset += data[offset] + 1;
            }
            let parsedPIDs = parsePMT(data, offset, this.typeSupported.mpeg === true || this.typeSupported.mp3 === true);

            // only update track id if track PID found while parsing PMT
            // this is to avoid resetting the PID to -1 in case
            // track PID transiently disappears from the stream
            // this could happen in case of transient missing audio samples for example
            avcId = parsedPIDs.avc;
            if (avcId > 0) {
              avcTrack.id = avcId;
            }
            audioId = parsedPIDs.audio;
            if (audioId > 0) {
              audioTrack.id = audioId;
              audioTrack.isAAC = parsedPIDs.isAAC;
            }
            id3Id = parsedPIDs.id3;
            if (id3Id > 0) {
              id3Track.id = id3Id;
            }
            if (unknownPIDs && !pmtParsed) {
              logger.log('reparse from beginning');
              unknownPIDs = false;
              // we set it to -188, the += 188 in the for loop will reset start to 0
              start = -188;
            }
            pmtParsed = this.pmtParsed = true;
            break;
          case 17:
          case 0x1fff:
            break;
          default:
            unknownPIDs = true;
            break;
        }
      } else {
        this.observer.trigger(Event.ERROR, {type : ErrorTypes.MEDIA_ERROR, id : this.id, details: ErrorDetails.FRAG_PARSING_ERROR, fatal: false, reason: 'TS packet did not start with 0x47'});
      }
    }
    // try to parse last PES packets
    if (avcData && (pes = parsePES(avcData))) {
      parseAVCPES(pes,true);
      avcTrack.pesData = null;
    } else {
      // either avcData null or PES truncated, keep it for next frag parsing
      avcTrack.pesData = avcData;
    }

    if (audioData && (pes = parsePES(audioData))) {
      if (audioTrack.isAAC) {
        parseAACPES(pes);
      } else {
        parseMPEGPES(pes);
      }
      audioTrack.pesData = null;
    } else {
      if (audioData && audioData.size) {
        logger.log('last AAC PES packet truncated,might overlap between fragments');
      }
     // either audioData null or PES truncated, keep it for next frag parsing
      audioTrack.pesData = audioData;
    }

    if (id3Data && (pes = parsePES(id3Data))) {
      parseID3PES(pes);
      id3Track.pesData = null;
    } else {
      // either id3Data null or PES truncated, keep it for next frag parsing
      id3Track.pesData = id3Data;
    }
    this.remux(level,sn,null,timeOffset,defaultInitPTS);
  }

<<<<<<< HEAD
  remux(level, sn, data, timeOffset,defaultInitPTS) {
    let avcTrack = this._avcTrack, samples = avcTrack.samples;

    // compute total/avc sample length and nb of NAL units
    let trackData = samples.reduce(function(prevSampleData,curSample) {
      let sampleData = curSample.units.units.reduce(function(prevUnitData,curUnit) {
      return {
        len : prevUnitData.len+curUnit.data.length,
        nbNalu : prevUnitData.nbNalu+1
        };
      },{len : 0, nbNalu : 0});
      curSample.length = sampleData.len;
      return {
        len : prevSampleData.len+sampleData.len,
        nbNalu : prevSampleData.nbNalu+sampleData.nbNalu
    };},{len : 0, nbNalu : 0});
     avcTrack.len = trackData.len;
     avcTrack.nbNalu = trackData.nbNalu;
    this.remuxer.remux(level, sn, this._aacTrack, this._avcTrack, this._id3Track, this._txtTrack, timeOffset, this.contiguous, this.accurateTimeOffset, defaultInitPTS,data);
=======
  remux(level, sn, data, timeOffset) {
    let avcTrack = this._avcTrack, samples = avcTrack.samples, nbNalu = 0, naluLen = 0;

    // compute total/avc sample length and nb of NAL units
    for (let i = 0; i < samples.length; i++) {
      let sample = samples[i], units = sample.units.units, nbUnits = units.length, sampleLen = 0;
      for (let j = 0; j < nbUnits; j++) {
        sampleLen += units[j].data.length;
      }
      naluLen += sampleLen;
      nbNalu += nbUnits;
      sample.length = sampleLen;
    }
    avcTrack.len = naluLen;
    avcTrack.nbNalu = nbNalu;
    this.remuxer.remux(level, sn, this._audioTrack, this._avcTrack, this._id3Track, this._txtTrack, timeOffset, this.contiguous, this.accurateTimeOffset, data);
>>>>>>> 1b8ec2f8
  }

  destroy() {
    this.switchLevel();
    this._initPTS = this._initDTS = undefined;
    this._duration = 0;
  }

  _parsePAT(data, offset) {
    // skip the PSI header and parse the first PMT entry
    return (data[offset + 10] & 0x1F) << 8 | data[offset + 11];
    //logger.log('PMT PID:'  + this._pmtId);
  }

  _parsePMT(data, offset, mpegSupported) {
    var sectionLength, tableEnd, programInfoLength, pid, result = { audio : -1, avc : -1, id3 : -1, isAAC : true};
    sectionLength = (data[offset + 1] & 0x0f) << 8 | data[offset + 2];
    tableEnd = offset + 3 + sectionLength - 4;
    // to determine where the table is, we have to figure out how
    // long the program info descriptors are
    programInfoLength = (data[offset + 10] & 0x0f) << 8 | data[offset + 11];
    // advance the offset to the first entry in the mapping table
    offset += 12 + programInfoLength;
    while (offset < tableEnd) {
      pid = (data[offset + 1] & 0x1F) << 8 | data[offset + 2];
      switch(data[offset]) {
        // ISO/IEC 13818-7 ADTS AAC (MPEG-2 lower bit-rate audio)
        case 0x0f:
          //logger.log('AAC PID:'  + pid);
          if (result.audio === -1) {
            result.audio = pid;
          }
          break;
        // Packetized metadata (ID3)
        case 0x15:
          //logger.log('ID3 PID:'  + pid);
          if (result.id3 === -1) {
            result.id3 = pid;
          }
          break;
        // ITU-T Rec. H.264 and ISO/IEC 14496-10 (lower bit-rate video)
        case 0x1b:
          //logger.log('AVC PID:'  + pid);
          if (result.avc === -1) {
            result.avc = pid;
          }
          break;
        // ISO/IEC 11172-3 (MPEG-1 audio)
        // or ISO/IEC 13818-3 (MPEG-2 halved sample rate audio)
        case 0x03:
        case 0x04:
          //logger.log('MPEG PID:'  + pid);
          if (!mpegSupported) {
            logger.log('MPEG audio found, not supported in this browser for now');
          } else if (result.audio === -1) {
            result.audio = pid;
            result.isAAC = false;
          }
          break;
        case 0x24:
          logger.warn('HEVC stream type found, not supported for now');
          break;
        default:
          logger.log('unkown stream type:'  + data[offset]);
          break;
      }
      // move to the next table entry
      // skip past the elementary stream descriptors, if present
      offset += ((data[offset + 3] & 0x0F) << 8 | data[offset + 4]) + 5;
    }
    return result;
  }

  _parsePES(stream) {
    var i = 0, frag, pesFlags, pesPrefix, pesLen, pesHdrLen, pesData, pesPts, pesDts, payloadStartOffset, data = stream.data;
    // safety check
    if (!stream || stream.size === 0) {
      return null;
    }

    // we might need up to 19 bytes to read PES header
    // if first chunk of data is less than 19 bytes, let's merge it with following ones until we get 19 bytes
    // usually only one merge is needed (and this is rare ...)
    while(data[0].length < 19 && data.length > 1) {
      let newData = new Uint8Array(data[0].length + data[1].length);
      newData.set(data[0]);
      newData.set(data[1], data[0].length);
      data[0] = newData;
      data.splice(1,1);
    }
    //retrieve PTS/DTS from first fragment
    frag = data[0];
    pesPrefix = (frag[0] << 16) + (frag[1] << 8) + frag[2];
    if (pesPrefix === 1) {
      pesLen = (frag[4] << 8) + frag[5];
      // if PES parsed length is not zero and greater than total received length, stop parsing. PES might be truncated
      // minus 6 : PES header size
      if (pesLen && pesLen > stream.size - 6) {
        return null;
      }
      pesFlags = frag[7];
      if (pesFlags & 0xC0) {
        /* PES header described here : http://dvd.sourceforge.net/dvdinfo/pes-hdr.html
            as PTS / DTS is 33 bit we cannot use bitwise operator in JS,
            as Bitwise operators treat their operands as a sequence of 32 bits */
        pesPts = (frag[9] & 0x0E) * 536870912 +// 1 << 29
          (frag[10] & 0xFF) * 4194304 +// 1 << 22
          (frag[11] & 0xFE) * 16384 +// 1 << 14
          (frag[12] & 0xFF) * 128 +// 1 << 7
          (frag[13] & 0xFE) / 2;
          // check if greater than 2^32 -1
          if (pesPts > 4294967295) {
            // decrement 2^33
            pesPts -= 8589934592;
          }
        if (pesFlags & 0x40) {
          pesDts = (frag[14] & 0x0E ) * 536870912 +// 1 << 29
            (frag[15] & 0xFF ) * 4194304 +// 1 << 22
            (frag[16] & 0xFE ) * 16384 +// 1 << 14
            (frag[17] & 0xFF ) * 128 +// 1 << 7
            (frag[18] & 0xFE ) / 2;
          // check if greater than 2^32 -1
          if (pesDts > 4294967295) {
            // decrement 2^33
            pesDts -= 8589934592;
          }
        } else {
          pesDts = pesPts;
        }
      }
      pesHdrLen = frag[8];
      // 9 bytes : 6 bytes for PES header + 3 bytes for PES extension
      payloadStartOffset = pesHdrLen + 9;

      stream.size -= payloadStartOffset;
      //reassemble PES packet
      pesData = new Uint8Array(stream.size);
      while (data.length) {
        frag = data.shift();
        var len = frag.byteLength;
        if (payloadStartOffset) {
          if (payloadStartOffset > len) {
            // trim full frag if PES header bigger than frag
            payloadStartOffset-=len;
            continue;
          } else {
            // trim partial frag if PES header smaller than frag
            frag = frag.subarray(payloadStartOffset);
            len-=payloadStartOffset;
            payloadStartOffset = 0;
          }
        }
        pesData.set(frag, i);
        i+=len;
      }
      if (pesLen) {
        // payload size : remove PES header + PES extension
        pesLen -= pesHdrLen+3;
      }
      return {data: pesData, pts: pesPts, dts: pesDts, len: pesLen};
    } else {
      return null;
    }
  }

  pushAccesUnit(avcSample,avcTrack) {
    if (avcSample.units.units.length && avcSample.frame) {
      // only push AVC sample if starting with a keyframe is not mandatory OR
      //    if keyframe already found in this fragment OR
      //       keyframe found in last fragment (track.sps) AND
      //          samples already appended (we already found a keyframe in this fragment) OR fragment is contiguous
      if (!this.config.forceKeyFrameOnDiscontinuity ||
          avcSample.key === true ||
          (avcTrack.sps && (avcTrack.samples.length || this.contiguous))) {
        avcTrack.samples.push(avcSample);
      } else {
        // dropped samples, track it
        avcTrack.dropped++;
      }
    }
    if(avcSample.debug.length) {
      logger.log(avcSample.pts + '/' + avcSample.dts + ':' + avcSample.debug + ',' + avcSample.units.length);
    }
  }

  _parseAVCPES(pes,last) {
    //logger.log('parse new PES');
    var track = this._avcTrack,
        units = this._parseAVCNALu(pes.data),
        debug = false,
        expGolombDecoder,
        avcSample = this.avcSample,
        push,
        i;
    //free pes.data to save up some memory
    pes.data = null;

    units.forEach(unit => {
      switch(unit.type) {
        //NDR
         case 1:
           push = true;
           if(debug && avcSample) {
            avcSample.debug += 'NDR ';
           }
           avcSample.frame = true;
           break;
        //IDR
        case 5:
          push = true;
          // handle PES not starting with AUD
          if (!avcSample) {
            avcSample = this.avcSample = this._createAVCSample(true,pes.pts,pes.dts,'');
          }
          if(debug) {
            avcSample.debug += 'IDR ';
          }
          avcSample.key = true;
          avcSample.frame = true;
          break;
        //SEI
        case 6:
          push = true;
          if(debug && avcSample) {
            avcSample.debug += 'SEI ';
          }
          expGolombDecoder = new ExpGolomb(this.discardEPB(unit.data));

          // skip frameType
          expGolombDecoder.readUByte();

          var payloadType = 0;
          var payloadSize = 0;
          var endOfCaptions = false;
          var b = 0;

          while (!endOfCaptions && expGolombDecoder.bytesAvailable > 1) {
            payloadType = 0;
            do {
                b = expGolombDecoder.readUByte();
                payloadType += b;
            } while (b === 0xFF);

            // Parse payload size.
            payloadSize = 0;
            do {
                b = expGolombDecoder.readUByte();
                payloadSize += b;
            } while (b === 0xFF);

            // TODO: there can be more than one payload in an SEI packet...
            // TODO: need to read type and size in a while loop to get them all
            if (payloadType === 4 && expGolombDecoder.bytesAvailable !== 0) {

              endOfCaptions = true;

              var countryCode = expGolombDecoder.readUByte();

              if (countryCode === 181) {
                var providerCode = expGolombDecoder.readUShort();

                if (providerCode === 49) {
                  var userStructure = expGolombDecoder.readUInt();

                  if (userStructure === 0x47413934) {
                    var userDataType = expGolombDecoder.readUByte();

                    // Raw CEA-608 bytes wrapped in CEA-708 packet
                    if (userDataType === 3) {
                      var firstByte = expGolombDecoder.readUByte();
                      var secondByte = expGolombDecoder.readUByte();

                      var totalCCs = 31 & firstByte;
                      var byteArray = [firstByte, secondByte];

                      for (i = 0; i < totalCCs; i++) {
                        // 3 bytes per CC
                        byteArray.push(expGolombDecoder.readUByte());
                        byteArray.push(expGolombDecoder.readUByte());
                        byteArray.push(expGolombDecoder.readUByte());
                      }

                      this._insertSampleInOrder(this._txtTrack.samples, { type: 3, pts: pes.pts, bytes: byteArray });
                    }
                  }
                }
              }
            }
            else if (payloadSize < expGolombDecoder.bytesAvailable)
            {
              for (i = 0; i<payloadSize; i++)
              {
                expGolombDecoder.readUByte();
              }
            }
          }
          break;
        //SPS
        case 7:
          push = true;
          if(debug && avcSample) {
            avcSample.debug += 'SPS ';
          }
          if(!track.sps) {
            expGolombDecoder = new ExpGolomb(unit.data);
            var config = expGolombDecoder.readSPS();
            track.width = config.width;
            track.height = config.height;
            track.sps = [unit.data];
            track.duration = this._duration;
            var codecarray = unit.data.subarray(1, 4);
            var codecstring = 'avc1.';
            for (i = 0; i < 3; i++) {
              var h = codecarray[i].toString(16);
              if (h.length < 2) {
                h = '0' + h;
              }
              codecstring += h;
            }
            track.codec = codecstring;
          }
          break;
        //PPS
        case 8:
          push = true;
          if(debug && avcSample) {
            avcSample.debug += 'PPS ';
          }
          if (!track.pps) {
            track.pps = [unit.data];
          }
          break;
        // AUD
        case 9:
          push = false;
          if (avcSample) {
            this.pushAccesUnit(avcSample,track);
          }
          avcSample = this.avcSample = this._createAVCSample(false,pes.pts,pes.dts,debug ? 'AUD ': '');
          break;
        // Filler Data
        case 12:
          push = false;
          break;
        default:
          push = false;
          if (avcSample) {
            avcSample.debug += 'unknown NAL ' + unit.type + ' ';
          }
          break;
      }
      if(avcSample && push) {
        let units = avcSample.units;
        units.units.push(unit);
      }
    });
    // if last PES packet, push samples
    if (last && avcSample) {
      this.pushAccesUnit(avcSample,track);
      this.avcSample = null;
    }
  }

  _createAVCSample(key,pts,dts,debug) {
    return { key : key, pts : pts, dts : dts, units : { units : [], length : 0}, debug : debug};
  }

  _insertSampleInOrder(arr, data) {
    var len = arr.length;
    if (len > 0) {
      if (data.pts >= arr[len-1].pts)
      {
        arr.push(data);
      }
      else {
        for (var pos = len - 1; pos >= 0; pos--) {
          if (data.pts < arr[pos].pts) {
            arr.splice(pos, 0, data);
            break;
          }
        }
      }
    }
    else {
      arr.push(data);
    }
  }

  _getLastNalUnit() {
    let avcSample = this.avcSample, lastUnit;
    // try to fallback to previous sample if current one is empty
    if (!avcSample || avcSample.units.units.length === 0) {
      let track = this._avcTrack, samples = track.samples;
      avcSample = samples[samples.length-1];
    }
    if (avcSample) {
      let units = avcSample.units.units;
      lastUnit = units[units.length - 1];
    }
    return lastUnit;
  }

  _parseAVCNALu(array) {
    var i = 0, len = array.byteLength, value, overflow, track = this._avcTrack, state = track.naluState || 0, lastState = state;
    var units = [], unit, unitType, lastUnitStart = -1, lastUnitType;
    //logger.log('PES:' + Hex.hexDump(array));
    while (i < len) {
      value = array[i++];
      // finding 3 or 4-byte start codes (00 00 01 OR 00 00 00 01)
      switch (state) {
        case 0:
          if (value === 0) {
            state = 1;
          }
          break;
        case 1:
          if( value === 0) {
            state = 2;
          } else {
            state = 0;
          }
          break;
        case 2:
        case 3:
          if( value === 0) {
            state = 3;
          } else if (value === 1) {
            if (lastUnitStart >=0) {
              unit = {data: array.subarray(lastUnitStart, i - state - 1), type: lastUnitType};
              //logger.log('pushing NALU, type/size:' + unit.type + '/' + unit.data.byteLength);
              units.push(unit);
            } else {
              // lastUnitStart is undefined => this is the first start code found in this PES packet
              // first check if start code delimiter is overlapping between 2 PES packets,
              // ie it started in last packet (lastState not zero)
              // and ended at the beginning of this PES packet (i <= 4 - lastState)
              let lastUnit = this._getLastNalUnit();
              if (lastUnit) {
                if(lastState &&  (i <= 4 - lastState)) {
                  // start delimiter overlapping between PES packets
                  // strip start delimiter bytes from the end of last NAL unit
                    // check if lastUnit had a state different from zero
                  if (lastUnit.state) {
                    // strip last bytes
                    lastUnit.data = lastUnit.data.subarray(0,lastUnit.data.byteLength - lastState);
                  }
                }
                // If NAL units are not starting right at the beginning of the PES packet, push preceding data into previous NAL unit.
                overflow  = i - state - 1;
                if (overflow > 0) {
                  //logger.log('first NALU found with overflow:' + overflow);
                  let tmp = new Uint8Array(lastUnit.data.byteLength + overflow);
                  tmp.set(lastUnit.data, 0);
                  tmp.set(array.subarray(0, overflow), lastUnit.data.byteLength);
                  lastUnit.data = tmp;
                }
              }
            }
            // check if we can read unit type
            if (i < len) {
              unitType = array[i] & 0x1f;
              //logger.log('find NALU @ offset:' + i + ',type:' + unitType);
              lastUnitStart = i;
              lastUnitType = unitType;
              state = 0;
            } else {
              // not enough byte to read unit type. let's read it on next PES parsing
              state = -1;
            }
          } else {
            state = 0;
          }
          break;
        case -1:
        // special use case where we found 3 or 4-byte start codes exactly at the end of previous PES packet
          lastUnitStart = 0;
          // NALu type is value read from offset 0
          lastUnitType = value & 0x1f;
          state = 0;
          break;
        default:
          break;
      }
    }
    if (lastUnitStart >=0 && state >=0) {
      unit = {data: array.subarray(lastUnitStart, len), type: lastUnitType, state : state};
      units.push(unit);
      //logger.log('pushing NALU, type/size/state:' + unit.type + '/' + unit.data.byteLength + '/' + state);
    }
    // no NALu found
    if (units.length === 0) {
      // append pes.data to previous NAL unit
      let  lastUnit = this._getLastNalUnit();
      if (lastUnit) {
        let tmp = new Uint8Array(lastUnit.data.byteLength + array.byteLength);
        tmp.set(lastUnit.data, 0);
        tmp.set(array, lastUnit.data.byteLength);
        lastUnit.data = tmp;
      }
    }
    track.naluState = state;
    return units;
  }

  /**
   * remove Emulation Prevention bytes from a RBSP
   */
  discardEPB(data) {
    var length = data.byteLength,
        EPBPositions = [],
        i = 1,
        newLength, newData;

    // Find all `Emulation Prevention Bytes`
    while (i < length - 2) {
      if (data[i] === 0 &&
          data[i + 1] === 0 &&
          data[i + 2] === 0x03) {
        EPBPositions.push(i + 2);
        i += 2;
      } else {
        i++;
      }
    }

    // If no Emulation Prevention Bytes were found just return the original
    // array
    if (EPBPositions.length === 0) {
      return data;
    }

    // Create a new array to hold the NAL unit data
    newLength = length - EPBPositions.length;
    newData = new Uint8Array(newLength);
    var sourceIndex = 0;

    for (i = 0; i < newLength; sourceIndex++, i++) {
      if (sourceIndex === EPBPositions[0]) {
        // Skip this byte
        sourceIndex++;
        // Remove this position index
        EPBPositions.shift();
      }
      newData[i] = data[sourceIndex];
    }
    return newData;
  }

  _parseAACPES(pes) {
    var track = this._audioTrack,
        data = pes.data,
        pts = pes.pts,
        startOffset = 0,
        aacOverFlow = this.aacOverFlow,
        aacLastPTS = this.aacLastPTS,
        config, frameLength, frameDuration, frameIndex, offset, headerLength, stamp, len, aacSample;
    if (aacOverFlow) {
      var tmp = new Uint8Array(aacOverFlow.byteLength + data.byteLength);
      tmp.set(aacOverFlow, 0);
      tmp.set(data, aacOverFlow.byteLength);
      //logger.log(`AAC: append overflowing ${aacOverFlow.byteLength} bytes to beginning of new PES`);
      data = tmp;
    }
    // look for ADTS header (0xFFFx)
    for (offset = startOffset, len = data.length; offset < len - 1; offset++) {
      if ((data[offset] === 0xff) && (data[offset+1] & 0xf0) === 0xf0) {
        break;
      }
    }
    // if ADTS header does not start straight from the beginning of the PES payload, raise an error
    if (offset) {
      var reason, fatal;
      if (offset < len - 1) {
        reason = `AAC PES did not start with ADTS header,offset:${offset}`;
        fatal = false;
      } else {
        reason = 'no ADTS header found in AAC PES';
        fatal = true;
      }
      logger.warn(`parsing error:${reason}`);
      this.observer.trigger(Event.ERROR, {type: ErrorTypes.MEDIA_ERROR, id : this.id, details: ErrorDetails.FRAG_PARSING_ERROR, fatal: fatal, reason: reason});
      if (fatal) {
        return;
      }
    }
    if (!track.audiosamplerate) {
      config = ADTS.getAudioConfig(this.observer,data, offset, this.audioCodec);
      track.config = config.config;
      track.audiosamplerate = config.samplerate;
      track.channelCount = config.channelCount;
      track.codec = config.codec;
      track.duration = this._duration;
      logger.log(`parsed codec:${track.codec},rate:${config.samplerate},nb channel:${config.channelCount}`);
    }
    frameIndex = 0;
    frameDuration = 1024 * 90000 / track.audiosamplerate;

    // if last AAC frame is overflowing, we should ensure timestamps are contiguous:
    // first sample PTS should be equal to last sample PTS + frameDuration
    if(aacOverFlow && aacLastPTS) {
      var newPTS = aacLastPTS+frameDuration;
      if(Math.abs(newPTS-pts) > 1) {
        logger.log(`AAC: align PTS for overlapping frames by ${Math.round((newPTS-pts)/90)}`);
        pts=newPTS;
      }
    }

    while ((offset + 5) < len) {
      // The protection skip bit tells us if we have 2 bytes of CRC data at the end of the ADTS header
      headerLength = (!!(data[offset + 1] & 0x01) ? 7 : 9);
      // retrieve frame size
      frameLength = ((data[offset + 3] & 0x03) << 11) |
                     (data[offset + 4] << 3) |
                    ((data[offset + 5] & 0xE0) >>> 5);
      frameLength  -= headerLength;
      //stamp = pes.pts;

      if ((frameLength > 0) && ((offset + headerLength + frameLength) <= len)) {
        stamp = pts + frameIndex * frameDuration;
        //logger.log(`AAC frame, offset/length/total/pts:${offset+headerLength}/${frameLength}/${data.byteLength}/${(stamp/90).toFixed(0)}`);
        aacSample = {unit: data.subarray(offset + headerLength, offset + headerLength + frameLength), pts: stamp, dts: stamp};
        track.samples.push(aacSample);
        track.len += frameLength;
        offset += frameLength + headerLength;
        frameIndex++;
        // look for ADTS header (0xFFFx)
        for ( ; offset < (len - 1); offset++) {
          if ((data[offset] === 0xff) && ((data[offset + 1] & 0xf0) === 0xf0)) {
            break;
          }
        }
      } else {
        break;
      }
    }
    if (offset < len) {
      aacOverFlow = data.subarray(offset, len);
      //logger.log(`AAC: overflow detected:${len-offset}`);
    } else {
      aacOverFlow = null;
    }
    this.aacOverFlow = aacOverFlow;
    this.aacLastPTS = stamp;
  }

  _parseMPEGPES(pes) {
    var data = pes.data;
    var pts = pes.pts;
    var length = data.length;
    var frameIndex = 0;
    var offset = 0;
    var parsed;

    while (offset < length &&
        (parsed = this._parseMpeg(data, offset, length, frameIndex++, pts)) > 0) {
        offset += parsed;
    }
  }

  _onMpegFrame(data, bitRate, sampleRate, channelCount, frameIndex, pts) {
    var frameDuration = (1152 / sampleRate) * 1000;
    var stamp = pts + frameIndex * frameDuration;
    var track = this._audioTrack;

    track.config = [];
    track.channelCount = channelCount;
    track.audiosamplerate = sampleRate;
    track.duration = this._duration;
    track.samples.push({unit: data, pts: stamp, dts: stamp});
    track.len += data.length;
  }

  _onMpegNoise(data) {
    logger.warn('mpeg audio has noise: ' + data.length + ' bytes');
  }

  _parseMpeg(data, start, end, frameIndex, pts) {
    var BitratesMap = [
        32, 64, 96, 128, 160, 192, 224, 256, 288, 320, 352, 384, 416, 448,
        32, 48, 56, 64, 80, 96, 112, 128, 160, 192, 224, 256, 320, 384,
        32, 40, 48, 56, 64, 80, 96, 112, 128, 160, 192, 224, 256, 320,
        32, 48, 56, 64, 80, 96, 112, 128, 144, 160, 176, 192, 224, 256,
        8, 16, 24, 32, 40, 48, 56, 64, 80, 96, 112, 128, 144, 160];
    var SamplingRateMap = [44100, 48000, 32000, 22050, 24000, 16000, 11025, 12000, 8000];

    if (start + 2 > end) {
        return -1; // we need at least 2 bytes to detect sync pattern
    }
    if (data[start] === 0xFF || (data[start + 1] & 0xE0) === 0xE0) {
        // Using http://www.datavoyage.com/mpgscript/mpeghdr.htm as a reference
        if (start + 24 > end) {
            return -1;
        }
        var headerB = (data[start + 1] >> 3) & 3;
        var headerC = (data[start + 1] >> 1) & 3;
        var headerE = (data[start + 2] >> 4) & 15;
        var headerF = (data[start + 2] >> 2) & 3;
        var headerG = !!(data[start + 2] & 2);
        if (headerB !== 1 && headerE !== 0 && headerE !== 15 && headerF !== 3) {
            var columnInBitrates = headerB === 3 ? (3 - headerC) : (headerC === 3 ? 3 : 4);
            var bitRate = BitratesMap[columnInBitrates * 14 + headerE - 1] * 1000;
            var columnInSampleRates = headerB === 3 ? 0 : headerB === 2 ? 1 : 2;
            var sampleRate = SamplingRateMap[columnInSampleRates * 3 + headerF];
            var padding = headerG ? 1 : 0;
            var channelCount = data[start + 3] >> 6 === 3 ? 1 : 2; // If bits of channel mode are `11` then it is a single channel (Mono)
            var frameLength = headerC === 3 ?
                ((headerB === 3 ? 12 : 6) * bitRate / sampleRate + padding) << 2 :
                ((headerB === 3 ? 144 : 72) * bitRate / sampleRate + padding) | 0;
            if (start + frameLength > end) {
                return -1;
            }
            if (this._onMpegFrame) {
                this._onMpegFrame(data.subarray(start, start + frameLength), bitRate, sampleRate, channelCount, frameIndex, pts);
            }
            return frameLength;
        }
    }
    // noise or ID3, trying to skip
    var offset = start + 2;
    while (offset < end) {
        if (data[offset - 1] === 0xFF && (data[offset] & 0xE0) === 0xE0) {
            // sync pattern is found
            if (this._onMpegNoise) {
                this._onMpegNoise(data.subarray(start, offset - 1));
            }
            return offset - start - 1;
        }
        offset++;
    }
    return -1;
  }

  _parseID3PES(pes) {
    this._id3Track.samples.push(pes);
  }
}

export default TSDemuxer;<|MERGE_RESOLUTION|>--- conflicted
+++ resolved
@@ -260,28 +260,8 @@
     this.remux(level,sn,null,timeOffset,defaultInitPTS);
   }
 
-<<<<<<< HEAD
+
   remux(level, sn, data, timeOffset,defaultInitPTS) {
-    let avcTrack = this._avcTrack, samples = avcTrack.samples;
-
-    // compute total/avc sample length and nb of NAL units
-    let trackData = samples.reduce(function(prevSampleData,curSample) {
-      let sampleData = curSample.units.units.reduce(function(prevUnitData,curUnit) {
-      return {
-        len : prevUnitData.len+curUnit.data.length,
-        nbNalu : prevUnitData.nbNalu+1
-        };
-      },{len : 0, nbNalu : 0});
-      curSample.length = sampleData.len;
-      return {
-        len : prevSampleData.len+sampleData.len,
-        nbNalu : prevSampleData.nbNalu+sampleData.nbNalu
-    };},{len : 0, nbNalu : 0});
-     avcTrack.len = trackData.len;
-     avcTrack.nbNalu = trackData.nbNalu;
-    this.remuxer.remux(level, sn, this._aacTrack, this._avcTrack, this._id3Track, this._txtTrack, timeOffset, this.contiguous, this.accurateTimeOffset, defaultInitPTS,data);
-=======
-  remux(level, sn, data, timeOffset) {
     let avcTrack = this._avcTrack, samples = avcTrack.samples, nbNalu = 0, naluLen = 0;
 
     // compute total/avc sample length and nb of NAL units
@@ -296,8 +276,7 @@
     }
     avcTrack.len = naluLen;
     avcTrack.nbNalu = nbNalu;
-    this.remuxer.remux(level, sn, this._audioTrack, this._avcTrack, this._id3Track, this._txtTrack, timeOffset, this.contiguous, this.accurateTimeOffset, data);
->>>>>>> 1b8ec2f8
+    this.remuxer.remux(level, sn, this._audioTrack, this._avcTrack, this._id3Track, this._txtTrack, timeOffset, this.contiguous, this.accurateTimeOffset, defaultInitPTS, data);
   }
 
   destroy() {
