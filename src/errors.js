export const ErrorTypes = {
  // Identifier for a network error (loading error / timeout ...)
  NETWORK_ERROR: 'networkError',
  // Identifier for a media Error (video/parsing/mediasource error)
  MEDIA_ERROR: 'mediaError',
  // Identifier for a mux Error (demuxing/remuxing)
  MUX_ERROR: 'muxError',
  // Identifier for all other errors
  OTHER_ERROR: 'otherError'
};

export const ErrorDetails = {
  // Identifier for a manifest load error - data: { url : faulty URL, response : { code: error code, text: error text }}
  MANIFEST_LOAD_ERROR: 'manifestLoadError',
  // Identifier for a manifest load timeout - data: { url : faulty URL, response : { code: error code, text: error text }}
  MANIFEST_LOAD_TIMEOUT: 'manifestLoadTimeOut',
  // Identifier for a manifest parsing error - data: { url : faulty URL, reason : error reason}
  MANIFEST_PARSING_ERROR: 'manifestParsingError',
  // Identifier for a manifest with only incompatible codecs error - data: { url : faulty URL, reason : error reason}
  MANIFEST_INCOMPATIBLE_CODECS_ERROR: 'manifestIncompatibleCodecsError',
  // Identifier for a level load error - data: { url : faulty URL, response : { code: error code, text: error text }}
  LEVEL_LOAD_ERROR: 'levelLoadError',
  // Identifier for a level load timeout - data: { url : faulty URL, response : { code: error code, text: error text }}
  LEVEL_LOAD_TIMEOUT: 'levelLoadTimeOut',
  // Identifier for a level switch error - data: { level : faulty level Id, event : error description}
  LEVEL_SWITCH_ERROR: 'levelSwitchError',
  // Identifier for an audio track load error - data: { url : faulty URL, response : { code: error code, text: error text }}
  AUDIO_TRACK_LOAD_ERROR: 'audioTrackLoadError',
  // Identifier for an audio track load timeout - data: { url : faulty URL, response : { code: error code, text: error text }}
  AUDIO_TRACK_LOAD_TIMEOUT: 'audioTrackLoadTimeOut',
  // Identifier for fragment load error - data: { frag : fragment object, response : { code: error code, text: error text }}
  FRAG_LOAD_ERROR: 'fragLoadError',
  // Identifier for fragment loop loading error - data: { frag : fragment object}
  FRAG_LOOP_LOADING_ERROR: 'fragLoopLoadingError',
  // Identifier for fragment load timeout error - data: { frag : fragment object}
  FRAG_LOAD_TIMEOUT: 'fragLoadTimeOut',
  // Identifier for a fragment decryption error event - data: {id : demuxer Id,frag: fragment object, reason : parsing error description }
  FRAG_DECRYPT_ERROR: 'fragDecryptError',
  // Identifier for a fragment parsing error event - data: { id : demuxer Id, reason : parsing error description }
  // will be renamed DEMUX_PARSING_ERROR and switched to MUX_ERROR in the next major release
  FRAG_PARSING_ERROR: 'fragParsingError',
  // Identifier for a remux alloc error event - data: { id : demuxer Id, frag : fragment object, bytes : nb of bytes on which allocation failed , reason : error text }
  REMUX_ALLOC_ERROR : 'remuxAllocError',
  // Identifier for decrypt key load error - data: { frag : fragment object, response : { code: error code, text: error text }}
  KEY_LOAD_ERROR: 'keyLoadError',
  // Identifier for decrypt key load timeout error - data: { frag : fragment object}
  KEY_LOAD_TIMEOUT: 'keyLoadTimeOut',
  // Triggered when an exception occurs while adding a sourceBuffer to MediaSource - data : {  err : exception , mimeType : mimeType }
  BUFFER_ADD_CODEC_ERROR: 'bufferAddCodecError',
  // Identifier for a buffer append error - data: append error description
  BUFFER_APPEND_ERROR: 'bufferAppendError',
  // Identifier for a buffer appending error event - data: appending error description
  BUFFER_APPENDING_ERROR: 'bufferAppendingError',
  // Identifier for a buffer stalled error event
  BUFFER_STALLED_ERROR: 'bufferStalledError',
  // Identifier for a buffer full event
  BUFFER_FULL_ERROR: 'bufferFullError',
  // Identifier for a buffer seek over hole event
  BUFFER_SEEK_OVER_HOLE: 'bufferSeekOverHole',
  // Identifier for a buffer nudge on stall (playback is stuck although currentTime is in a buffered area)
  BUFFER_NUDGE_ON_STALL : 'bufferNudgeOnStall',
  // Identifier for an internal exception happening inside hls.js while handling an event
  INTERNAL_EXCEPTION: 'internalException',
<<<<<<< HEAD
  // Identifier for empty playlist
  EMPTY_PLAYLIST: 'emptyPlaylist'
=======
  // Malformed WebVTT contents
  WEBVTT_EXCEPTION: 'webVTTException'
>>>>>>> 8656993c
};<|MERGE_RESOLUTION|>--- conflicted
+++ resolved
@@ -61,11 +61,8 @@
   BUFFER_NUDGE_ON_STALL : 'bufferNudgeOnStall',
   // Identifier for an internal exception happening inside hls.js while handling an event
   INTERNAL_EXCEPTION: 'internalException',
-<<<<<<< HEAD
+  // Malformed WebVTT contents
+  WEBVTT_EXCEPTION: 'webVTTException',
   // Identifier for empty playlist
   EMPTY_PLAYLIST: 'emptyPlaylist'
-=======
-  // Malformed WebVTT contents
-  WEBVTT_EXCEPTION: 'webVTTException'
->>>>>>> 8656993c
 };