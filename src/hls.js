/**
 * HLS interface
 */
'use strict';

import Event from './events';
import {ErrorTypes, ErrorDetails} from './errors';
import PlaylistLoader from './loader/playlist-loader';
import FragmentLoader from './loader/fragment-loader';
import AbrController from    './controller/abr-controller';
import BufferController from  './controller/buffer-controller';
import CapLevelController from  './controller/cap-level-controller';
import AudioStreamController from  './controller/audio-stream-controller';
import StreamController from  './controller/stream-controller';
import LevelController from  './controller/level-controller';
import TimelineController from './controller/timeline-controller';
import FPSController from './controller/fps-controller';
import AudioTrackController from './controller/audio-track-controller';
import {logger, enableLogs} from './utils/logger';
//import FetchLoader from './utils/fetch-loader';
import XhrLoader from './utils/xhr-loader';
import EventEmitter from 'events';
import KeyLoader from './loader/key-loader';
import Cues from './utils/cues';

class Hls {

  static get version() {
    // replaced with browserify-versionify transform
    return '__VERSION__';
  }

  static isSupported() {
    return (window.MediaSource &&
            typeof window.MediaSource.isTypeSupported === 'function' &&
            window.MediaSource.isTypeSupported('video/mp4; codecs="avc1.42E01E,mp4a.40.2"'));
  }

  static get Events() {
    return Event;
  }

  static get ErrorTypes() {
    return ErrorTypes;
  }

  static get ErrorDetails() {
    return ErrorDetails;
  }

  static get DefaultConfig() {
    if(!Hls.defaultConfig) {
       Hls.defaultConfig = {
          autoStartLoad: true,
          startPosition: -1,
          defaultAudioCodec: undefined,
          debug: false,
          capLevelOnFPSDrop: false,
          capLevelToPlayerSize: false,
          maxBufferLength: 30,
          maxBufferSize: 60 * 1000 * 1000,
          maxBufferHole: 0.5,
          maxSeekHole: 2,
          seekHoleNudgeDuration: 0.01,
          stalledInBufferedNudgeThreshold: 10,
          maxFragLookUpTolerance: 0.2,
          liveSyncDurationCount:3,
          liveMaxLatencyDurationCount: Infinity,
          liveSyncDuration: undefined,
          liveMaxLatencyDuration: undefined,
          maxMaxBufferLength: 600,
          enableWorker: true,
          enableSoftwareAES: true,
          manifestLoadingTimeOut: 10000,
          manifestLoadingMaxRetry: 1,
          manifestLoadingRetryDelay: 1000,
          manifestLoadingMaxRetryTimeout: 64000,
          startLevel: undefined,
          levelLoadingTimeOut: 10000,
          levelLoadingMaxRetry: 4,
          levelLoadingRetryDelay: 1000,
          levelLoadingMaxRetryTimeout: 64000,
          fragLoadingTimeOut: 20000,
          fragLoadingMaxRetry: 6,
          fragLoadingRetryDelay: 1000,
          fragLoadingMaxRetryTimeout: 64000,
          fragLoadingLoopThreshold: 3,
<<<<<<< HEAD
          loadingBackOff: true,
          startFragPrefetch : false,
=======
          startFragPrefetch: false,
>>>>>>> f954e998
          fpsDroppedMonitoringPeriod: 5000,
          fpsDroppedMonitoringThreshold: 0.2,
          appendErrorMaxRetry: 3,
          loader: XhrLoader,
          keyRequestWithCredential: false,
          //loader: FetchLoader,
          fLoader: undefined,
          pLoader: undefined,
          xhrSetup: undefined,
          fetchSetup: undefined,
          abrController: AbrController,
          bufferController: BufferController,
          capLevelController: CapLevelController,
          fpsController: FPSController,
          streamController: StreamController,
          audioStreamController: AudioStreamController,
          timelineController: TimelineController,
          cueHandler: Cues,
          enableCEA708Captions: true,
          enableMP2TPassThrough: false,
          stretchShortVideoTrack: false,
          forceKeyFrameOnDiscontinuity: true,
          abrEwmaFastLive: 5,
          abrEwmaSlowLive: 9,
          abrEwmaFastVoD: 4,
          abrEwmaSlowVoD: 15,
          abrEwmaDefaultEstimate: 5e5, // 500 kbps
          abrBandWidthFactor : 0.8,
          abrBandWidthUpFactor : 0.7,
          maxStarvationDelay : 4
        };
    }
    return Hls.defaultConfig;
  }

  static set DefaultConfig(defaultConfig) {
    Hls.defaultConfig = defaultConfig;
  }

  constructor(config = {}) {
    var defaultConfig = Hls.DefaultConfig;

    if ((config.liveSyncDurationCount || config.liveMaxLatencyDurationCount) && (config.liveSyncDuration || config.liveMaxLatencyDuration)) {
      throw new Error('Illegal hls.js config: don\'t mix up liveSyncDurationCount/liveMaxLatencyDurationCount and liveSyncDuration/liveMaxLatencyDuration');
    }

    for (var prop in defaultConfig) {
        if (prop in config) { continue; }
        config[prop] = defaultConfig[prop];
    }

    if (config.liveMaxLatencyDurationCount !== undefined && config.liveMaxLatencyDurationCount <= config.liveSyncDurationCount) {
      throw new Error('Illegal hls.js config: "liveMaxLatencyDurationCount" must be gt "liveSyncDurationCount"');
    }

    if (config.liveMaxLatencyDuration !== undefined && (config.liveMaxLatencyDuration <= config.liveSyncDuration || config.liveSyncDuration === undefined)) {
      throw new Error('Illegal hls.js config: "liveMaxLatencyDuration" must be gt "liveSyncDuration"');
    }

    enableLogs(config.debug);
    this.config = config;
    // observer setup
    var observer = this.observer = new EventEmitter();
    observer.trigger = function trigger (event, ...data) {
      observer.emit(event, event, ...data);
    };

    observer.off = function off (event, ...data) {
      observer.removeListener(event, ...data);
    };
    this.on = observer.on.bind(observer);
    this.off = observer.off.bind(observer);
    this.trigger = observer.trigger.bind(observer);
    this.playlistLoader = new PlaylistLoader(this);
    this.fragmentLoader = new FragmentLoader(this);
    this.levelController = new LevelController(this);
    this.abrController = new config.abrController(this);
    this.bufferController = new config.bufferController(this);
    this.capLevelController = new config.capLevelController(this);
    this.fpsController = new config.fpsController(this);
    this.streamController = new config.streamController(this);
    this.audioStreamController = new config.audioStreamController(this);
    this.timelineController = new config.timelineController(this);
    this.audioTrackController = new AudioTrackController(this);
    this.keyLoader = new KeyLoader(this);
  }

  destroy() {
    logger.log('destroy');
    this.trigger(Event.DESTROYING);
    this.detachMedia();
    this.playlistLoader.destroy();
    this.fragmentLoader.destroy();
    this.levelController.destroy();
    this.abrController.destroy();
    this.bufferController.destroy();
    this.capLevelController.destroy();
    this.fpsController.destroy();
    this.streamController.destroy();
    this.audioStreamController.destroy();
    this.timelineController.destroy();
    this.audioTrackController.destroy();
    this.keyLoader.destroy();
    this.url = null;
    this.observer.removeAllListeners();
  }

  attachMedia(media) {
    logger.log('attachMedia');
    this.media = media;
    this.trigger(Event.MEDIA_ATTACHING, {media: media});
  }

  detachMedia() {
    logger.log('detachMedia');
    this.trigger(Event.MEDIA_DETACHING);
    this.media = null;
  }

  loadSource(url) {
    logger.log(`loadSource:${url}`);
    this.url = url;
    // when attaching to a source URL, trigger a playlist load
    this.trigger(Event.MANIFEST_LOADING, {url: url});
  }

  startLoad(startPosition=-1) {
    logger.log('startLoad');
    this.levelController.startLoad();
    this.streamController.startLoad(startPosition);
    this.audioStreamController.startLoad(startPosition);
  }

  stopLoad() {
    logger.log('stopLoad');
    this.levelController.stopLoad();
    this.streamController.stopLoad();
    this.audioStreamController.stopLoad();
  }

  swapAudioCodec() {
    logger.log('swapAudioCodec');
    this.streamController.swapAudioCodec();
  }

  recoverMediaError() {
    logger.log('recoverMediaError');
    var media = this.media;
    this.detachMedia();
    this.attachMedia(media);
  }

  /** Return all quality levels **/
  get levels() {
    return this.levelController.levels;
  }

  /** Return current playback quality level **/
  get currentLevel() {
    return this.streamController.currentLevel;
  }

  /* set quality level immediately (-1 for automatic level selection) */
  set currentLevel(newLevel) {
    logger.log(`set currentLevel:${newLevel}`);
    this.loadLevel = newLevel;
    this.streamController.immediateLevelSwitch();
  }

  /** Return next playback quality level (quality level of next fragment) **/
  get nextLevel() {
    return this.streamController.nextLevel;
  }

  /* set quality level for next fragment (-1 for automatic level selection) */
  set nextLevel(newLevel) {
    logger.log(`set nextLevel:${newLevel}`);
    this.levelController.manualLevel = newLevel;
    this.streamController.nextLevelSwitch();
  }

  /** Return the quality level of current/last loaded fragment **/
  get loadLevel() {
    return this.levelController.level;
  }

  /* set quality level for current/next loaded fragment (-1 for automatic level selection) */
  set loadLevel(newLevel) {
    logger.log(`set loadLevel:${newLevel}`);
    this.levelController.manualLevel = newLevel;
  }

  /** Return the quality level of next loaded fragment **/
  get nextLoadLevel() {
    return this.levelController.nextLoadLevel;
  }

  /** set quality level of next loaded fragment **/
  set nextLoadLevel(level) {
    this.levelController.nextLoadLevel = level;
  }

  /** Return first level (index of first level referenced in manifest)
  **/
  get firstLevel() {
    return this.levelController.firstLevel;
  }

  /** set first level (index of first level referenced in manifest)
  **/
  set firstLevel(newLevel) {
    logger.log(`set firstLevel:${newLevel}`);
    this.levelController.firstLevel = newLevel;
  }

  /** Return start level (level of first fragment that will be played back)
      if not overrided by user, first level appearing in manifest will be used as start level
      if -1 : automatic start level selection, playback will start from level matching download bandwidth (determined from download of first segment)
  **/
  get startLevel() {
    return this.levelController.startLevel;
  }

  /** set  start level (level of first fragment that will be played back)
      if not overrided by user, first level appearing in manifest will be used as start level
      if -1 : automatic start level selection, playback will start from level matching download bandwidth (determined from download of first segment)
  **/
  set startLevel(newLevel) {
    logger.log(`set startLevel:${newLevel}`);
    this.levelController.startLevel = newLevel;
  }

  /** Return the capping/max level value that could be used by automatic level selection algorithm **/
  get autoLevelCapping() {
    return this.abrController.autoLevelCapping;
  }

  /** set the capping/max level value that could be used by automatic level selection algorithm **/
  set autoLevelCapping(newLevel) {
    logger.log(`set autoLevelCapping:${newLevel}`);
    this.abrController.autoLevelCapping = newLevel;
  }

  /* check if we are in automatic level selection mode */
  get autoLevelEnabled() {
    return (this.levelController.manualLevel === -1);
  }

  /* return manual level */
  get manualLevel() {
    return this.levelController.manualLevel;
  }

  /** get alternate audio tracks list from playlist **/
  get audioTracks() {
    return this.audioTrackController.audioTracks;
  }

  /** get index of the selected audio track (index in audio track lists) **/
  get audioTrack() {
   return this.audioTrackController.audioTrack;
  }

  /** select an audio track, based on its index in audio track lists**/
  set audioTrack(audioTrackId) {
    this.audioTrackController.audioTrack = audioTrackId;
  }

  get liveSyncPosition() {
      return this.streamController.liveSyncPosition;
  }
}

export default Hls;<|MERGE_RESOLUTION|>--- conflicted
+++ resolved
@@ -85,12 +85,8 @@
           fragLoadingRetryDelay: 1000,
           fragLoadingMaxRetryTimeout: 64000,
           fragLoadingLoopThreshold: 3,
-<<<<<<< HEAD
           loadingBackOff: true,
           startFragPrefetch : false,
-=======
-          startFragPrefetch: false,
->>>>>>> f954e998
           fpsDroppedMonitoringPeriod: 5000,
           fpsDroppedMonitoringThreshold: 0.2,
           appendErrorMaxRetry: 3,
