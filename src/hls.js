import * as URLToolkit from 'url-toolkit';

import {
  ErrorTypes,
  ErrorDetails
} from './errors';

import PlaylistLoader from './loader/playlist-loader';
import FragmentLoader from './loader/fragment-loader';
import KeyLoader from './loader/key-loader';

import { FragmentTracker } from './controller/fragment-tracker';
import StreamController from './controller/stream-controller';
import LevelController from './controller/level-controller';
import ID3TrackController from './controller/id3-track-controller';

import { isSupported } from './is-supported';
import { logger, enableLogs } from './utils/logger';
import { hlsDefaultConfig } from './config';

import HlsEvents from './events';

import { Observer } from './observer';

/**
 * @module Hls
 * @class
 * @constructor
 */
export default class Hls extends Observer {
  /**
   * @type {string}
   */
  static get version () {
    return __VERSION__;
  }

  /**
   * @type {boolean}
   */
  static isSupported () {
    return isSupported();
  }

  /**
   * @type {HlsEvents}
   */
  static get Events () {
    return HlsEvents;
  }

  /**
   * @type {HlsErrorTypes}
   */
  static get ErrorTypes () {
    return ErrorTypes;
  }

  /**
   * @type {HlsErrorDetails}
   */
  static get ErrorDetails () {
    return ErrorDetails;
  }

  /**
   * @type {HlsConfig}
   */
  static get DefaultConfig () {
    if (!Hls.defaultConfig) {
      return hlsDefaultConfig;
    }

    return Hls.defaultConfig;
  }

  /**
   * @type {HlsConfig}
   */
  static set DefaultConfig (defaultConfig) {
    Hls.defaultConfig = defaultConfig;
  }

  /**
   * Creates an instance of an HLS client that can attach to exactly one `HTMLMediaElement`.
   *
   * @constructs Hls
   * @param {HlsConfig} config
   */
  constructor (config = {}) {
    super();

    const defaultConfig = Hls.DefaultConfig;

    if ((config.liveSyncDurationCount || config.liveMaxLatencyDurationCount) && (config.liveSyncDuration || config.liveMaxLatencyDuration)) {
      throw new Error('Illegal hls.js config: don\'t mix up liveSyncDurationCount/liveMaxLatencyDurationCount and liveSyncDuration/liveMaxLatencyDuration');
    }

    for (let prop in defaultConfig) {
      if (prop in config) continue;
      config[prop] = defaultConfig[prop];
    }

    if (config.liveMaxLatencyDurationCount !== void 0 && config.liveMaxLatencyDurationCount <= config.liveSyncDurationCount) {
      throw new Error('Illegal hls.js config: "liveMaxLatencyDurationCount" must be gt "liveSyncDurationCount"');
    }

    if (config.liveMaxLatencyDuration !== void 0 && (config.liveMaxLatencyDuration <= config.liveSyncDuration || config.liveSyncDuration === void 0)) {
      throw new Error('Illegal hls.js config: "liveMaxLatencyDuration" must be gt "liveSyncDuration"');
    }

    enableLogs(config.debug);
    this.config = config;
    this._autoLevelCapping = -1;

    // core controllers and network loaders

    /**
     * @member {AbrController} abrController
     */
    const abrController = this.abrController = new config.abrController(this); // eslint-disable-line new-cap

<<<<<<< HEAD
    const bufferController = new config.bufferController(this);
    const capLevelController = this.capLevelController = new config.capLevelController(this);
    const fpsController = new config.fpsController(this);
=======
    const bufferController = new config.bufferController(this); // eslint-disable-line new-cap
    const capLevelController = new config.capLevelController(this); // eslint-disable-line new-cap
    const fpsController = new config.fpsController(this); // eslint-disable-line new-cap
>>>>>>> 4b4a067f
    const playListLoader = new PlaylistLoader(this);
    const fragmentLoader = new FragmentLoader(this);
    const keyLoader = new KeyLoader(this);
    const id3TrackController = new ID3TrackController(this);

    // network controllers

    /**
     * @member {LevelController} levelController
     */
    const levelController = this.levelController = new LevelController(this);

    // FIXME: FragmentTracker must be defined before StreamController because the order of event handling is important
    const fragmentTracker = new FragmentTracker(this);

    /**
     * @member {StreamController} streamController
     */
    const streamController = this.streamController = new StreamController(this, fragmentTracker);

    let networkControllers = [levelController, streamController];

    // optional audio stream controller
    /**
     * @var {ICoreComponent | Controller}
     */
    let Controller = config.audioStreamController;
    if (Controller) {
      networkControllers.push(new Controller(this, fragmentTracker));
    }

    /**
     * @member {INetworkController[]} networkControllers
     */
    this.networkControllers = networkControllers;

    /**
     * @var {ICoreComponent[]}
     */
    const coreComponents = [
      playListLoader,
      fragmentLoader,
      keyLoader,
      abrController,
      bufferController,
      capLevelController,
      fpsController,
      id3TrackController,
      fragmentTracker
    ];

    // optional audio track and subtitle controller
    Controller = config.audioTrackController;
    if (Controller) {
      const audioTrackController = new Controller(this);

      /**
       * @member {AudioTrackController} audioTrackController
       */
      this.audioTrackController = audioTrackController;
      coreComponents.push(audioTrackController);
    }

    Controller = config.subtitleTrackController;
    if (Controller) {
      const subtitleTrackController = new Controller(this);

      /**
       * @member {SubtitleTrackController} subtitleTrackController
       */
      this.subtitleTrackController = subtitleTrackController;
      coreComponents.push(subtitleTrackController);
    }

    Controller = config.emeController;
    if (Controller) {
      const emeController = new Controller(this);

      /**
       * @member {EMEController} emeController
       */
      this.emeController = emeController;
      coreComponents.push(emeController);
    }

    // optional subtitle controllers
    Controller = config.subtitleStreamController;
    if (Controller) {
      coreComponents.push(new Controller(this, fragmentTracker));
    }
    Controller = config.timelineController;
    if (Controller) {
      coreComponents.push(new Controller(this));
    }

    /**
     * @member {ICoreComponent[]}
     */
    this.coreComponents = coreComponents;
  }

  /**
   * Dispose of the instance
   */
  destroy () {
    logger.log('destroy');
    this.trigger(HlsEvents.DESTROYING);
    this.detachMedia();
    this.coreComponents.concat(this.networkControllers).forEach(component => {
      component.destroy();
    });
    this.url = null;
    this.removeAllListeners();
    this._autoLevelCapping = -1;
  }

  /**
   * Attach a media element
   * @param {HTMLMediaElement} media
   */
  attachMedia (media) {
    logger.log('attachMedia');
    this.media = media;
    this.trigger(HlsEvents.MEDIA_ATTACHING, { media: media });
  }

  /**
   * Detach from the media
   */
  detachMedia () {
    logger.log('detachMedia');
    this.trigger(HlsEvents.MEDIA_DETACHING);
    this.media = null;
  }

  /**
   * Set the source URL. Can be relative or absolute.
   * @param {string} url
   */
  loadSource (url) {
    url = URLToolkit.buildAbsoluteURL(window.location.href, url, { alwaysNormalize: true });
    logger.log(`loadSource:${url}`);
    this.url = url;
    // when attaching to a source URL, trigger a playlist load
    this.trigger(HlsEvents.MANIFEST_LOADING, { url: url });
  }

  /**
   * Start loading data from the stream source.
   * Depending on default config, client starts loading automatically when a source is set.
   *
   * @param {number} startPosition Set the start position to stream from
   * @default -1 None (from earliest point)
   */
  startLoad (startPosition = -1) {
    logger.log(`startLoad(${startPosition})`);
    this.networkControllers.forEach(controller => {
      controller.startLoad(startPosition);
    });
  }

  /**
   * Stop loading of any stream data.
   */
  stopLoad () {
    logger.log('stopLoad');
    this.networkControllers.forEach(controller => {
      controller.stopLoad();
    });
  }

  /**
   * Swap through possible audio codecs in the stream (for example to switch from stereo to 5.1)
   */
  swapAudioCodec () {
    logger.log('swapAudioCodec');
    this.streamController.swapAudioCodec();
  }

  /**
   * When the media-element fails, this allows to detach and then re-attach it
   * as one call (convenience method).
   *
   * Automatic recovery of media-errors by this process is configurable.
   */
  recoverMediaError () {
    logger.log('recoverMediaError');
    let media = this.media;
    this.detachMedia();
    this.attachMedia(media);
  }

  /**
   * @type {QualityLevel[]}
   */
  get levels () {
    return this.levelController.levels;
  }

  /**
   * Index of quality level currently played
   * @type {number}
   */
  get currentLevel () {
    return this.streamController.currentLevel;
  }

  /**
   * Set quality level index immediately .
   * This will flush the current buffer to replace the quality asap.
   * That means playback will interrupt at least shortly to re-buffer and re-sync eventually.
   * @type {number} -1 for automatic level selection
   */
  set currentLevel (newLevel) {
    logger.log(`set currentLevel:${newLevel}`);
    this.loadLevel = newLevel;
    this.streamController.immediateLevelSwitch();
  }

  /**
   * Index of next quality level loaded as scheduled by stream controller.
   * @type {number}
   */
  get nextLevel () {
    return this.streamController.nextLevel;
  }

  /**
   * Set quality level index for next loaded data.
   * This will switch the video quality asap, without interrupting playback.
   * May abort current loading of data, and flush parts of buffer (outside currently played fragment region).
   * @type {number} -1 for automatic level selection
   */
  set nextLevel (newLevel) {
    logger.log(`set nextLevel:${newLevel}`);
    this.levelController.manualLevel = newLevel;
    this.streamController.nextLevelSwitch();
  }

  /**
   * Return the quality level of the currently or last (of none is loaded currently) segment
   * @type {number}
   */
  get loadLevel () {
    return this.levelController.level;
  }

  /**
   * Set quality level index for next loaded data in a conservative way.
   * This will switch the quality without flushing, but interrupt current loading.
   * Thus the moment when the quality switch will appear in effect will only be after the already existing buffer.
   * @type {number} newLevel -1 for automatic level selection
   */
  set loadLevel (newLevel) {
    logger.log(`set loadLevel:${newLevel}`);
    this.levelController.manualLevel = newLevel;
  }

  /**
   * get next quality level loaded
   * @type {number}
   */
  get nextLoadLevel () {
    return this.levelController.nextLoadLevel;
  }

  /**
   * Set quality level of next loaded segment in a fully "non-destructive" way.
   * Same as `loadLevel` but will wait for next switch (until current loading is done).
   * @type {number} level
   */
  set nextLoadLevel (level) {
    this.levelController.nextLoadLevel = level;
  }

  /**
   * Return "first level": like a default level, if not set,
   * falls back to index of first level referenced in manifest
   * @type {number}
   */
  get firstLevel () {
    return Math.max(this.levelController.firstLevel, this.minAutoLevel);
  }

  /**
   * Sets "first-level", see getter.
   * @type {number}
   */
  set firstLevel (newLevel) {
    logger.log(`set firstLevel:${newLevel}`);
    this.levelController.firstLevel = newLevel;
  }

  /**
   * Return start level (level of first fragment that will be played back)
   * if not overrided by user, first level appearing in manifest will be used as start level
   * if -1 : automatic start level selection, playback will start from level matching download bandwidth
   * (determined from download of first segment)
   * @type {number}
   */
  get startLevel () {
    return this.levelController.startLevel;
  }

  /**
   * set  start level (level of first fragment that will be played back)
   * if not overrided by user, first level appearing in manifest will be used as start level
   * if -1 : automatic start level selection, playback will start from level matching download bandwidth
   * (determined from download of first segment)
   * @type {number} newLevel
   */
  set startLevel (newLevel) {
    logger.log(`set startLevel:${newLevel}`);
    const hls = this;
    // if not in automatic start level detection, ensure startLevel is greater than minAutoLevel
    if (newLevel !== -1) {
      newLevel = Math.max(newLevel, hls.minAutoLevel);
    }

    hls.levelController.startLevel = newLevel;
  }

  /**
   * set  dynamically set capLevelToPlayerSize against (`CapLevelController`)
   *
   * @type {boolean}
   */
  set capLevelToPlayerSize (shouldStartCapping) {
    const newCapLevelToPlayerSize = !!shouldStartCapping;

    if (newCapLevelToPlayerSize !== this.config.capLevelToPlayerSize) {
      if (newCapLevelToPlayerSize) {
        this.capLevelController.startCapping(); // If capping occurs, nextLevelSwitch will happen based on size.
      } else {
        this.capLevelController.stopCapping();
        this.autoLevelCapping = -1;
        this.streamController.nextLevelSwitch(); // Now we're uncapped, get the next level asap.
      }

      this.config.capLevelToPlayerSize = newCapLevelToPlayerSize;
    }
  }

  /**
   * Capping/max level value that should be used by automatic level selection algorithm (`ABRController`)
   * @type {number}
   */
  get autoLevelCapping () {
    return this._autoLevelCapping;
  }

  /**
   * get bandwidth estimate
   * @type {number}
   */
  get bandwidthEstimate () {
    const bwEstimator = this.abrController._bwEstimator;
    return bwEstimator ? bwEstimator.getEstimate() : NaN;
  }

  /**
   * Capping/max level value that should be used by automatic level selection algorithm (`ABRController`)
   * @type {number}
   */
  set autoLevelCapping (newLevel) {
    logger.log(`set autoLevelCapping:${newLevel}`);
    this._autoLevelCapping = newLevel;
  }

  /**
   * True when automatic level selection enabled
   * @type {boolean}
   */
  get autoLevelEnabled () {
    return (this.levelController.manualLevel === -1);
  }

  /**
   * Level set manually (if any)
   * @type {number}
   */
  get manualLevel () {
    return this.levelController.manualLevel;
  }

  /**
   * min level selectable in auto mode according to config.minAutoBitrate
   * @type {number}
   */
  get minAutoLevel () {
    const hls = this;
    const levels = hls.levels;
    const minAutoBitrate = hls.config.minAutoBitrate;
    const len = levels ? levels.length : 0;
    for (let i = 0; i < len; i++) {
      const levelNextBitrate = levels[i].realBitrate ? Math.max(levels[i].realBitrate, levels[i].bitrate) : levels[i].bitrate;
      if (levelNextBitrate > minAutoBitrate) {
        return i;
      }
    }
    return 0;
  }

  /**
   * max level selectable in auto mode according to autoLevelCapping
   * @type {number}
   */
  get maxAutoLevel () {
    const hls = this;
    const levels = hls.levels;
    const autoLevelCapping = hls.autoLevelCapping;
    let maxAutoLevel;
    if (autoLevelCapping === -1 && levels && levels.length) {
      maxAutoLevel = levels.length - 1;
    } else {
      maxAutoLevel = autoLevelCapping;
    }

    return maxAutoLevel;
  }

  /**
   * next automatically selected quality level
   * @type {number}
   */
  get nextAutoLevel () {
    const hls = this;
    // ensure next auto level is between  min and max auto level
    return Math.min(Math.max(hls.abrController.nextAutoLevel, hls.minAutoLevel), hls.maxAutoLevel);
  }

  /**
   * this setter is used to force next auto level.
   * this is useful to force a switch down in auto mode:
   * in case of load error on level N, hls.js can set nextAutoLevel to N-1 for example)
   * forced value is valid for one fragment. upon succesful frag loading at forced level,
   * this value will be resetted to -1 by ABR controller.
   * @type {number}
   */
  set nextAutoLevel (nextLevel) {
    const hls = this;
    hls.abrController.nextAutoLevel = Math.max(hls.minAutoLevel, nextLevel);
  }

  /**
   * @type {AudioTrack[]}
   */
  get audioTracks () {
    const audioTrackController = this.audioTrackController;
    return audioTrackController ? audioTrackController.audioTracks : [];
  }

  /**
   * index of the selected audio track (index in audio track lists)
   * @type {number}
   */
  get audioTrack () {
    const audioTrackController = this.audioTrackController;
    return audioTrackController ? audioTrackController.audioTrack : -1;
  }

  /**
   * selects an audio track, based on its index in audio track lists
   * @type {number}
   */
  set audioTrack (audioTrackId) {
    const audioTrackController = this.audioTrackController;
    if (audioTrackController) {
      audioTrackController.audioTrack = audioTrackId;
    }
  }

  /**
   * @type {Seconds}
   */
  get liveSyncPosition () {
    return this.streamController.liveSyncPosition;
  }

  /**
   * get alternate subtitle tracks list from playlist
   * @type {SubtitleTrack[]}
   */
  get subtitleTracks () {
    const subtitleTrackController = this.subtitleTrackController;
    return subtitleTrackController ? subtitleTrackController.subtitleTracks : [];
  }

  /**
   * index of the selected subtitle track (index in subtitle track lists)
   * @type {number}
   */
  get subtitleTrack () {
    const subtitleTrackController = this.subtitleTrackController;
    return subtitleTrackController ? subtitleTrackController.subtitleTrack : -1;
  }

  /**
   * select an subtitle track, based on its index in subtitle track lists
   * @type{number}
   */
  set subtitleTrack (subtitleTrackId) {
    const subtitleTrackController = this.subtitleTrackController;
    if (subtitleTrackController) {
      subtitleTrackController.subtitleTrack = subtitleTrackId;
    }
  }

  /**
   * @type {boolean}
   */
  get subtitleDisplay () {
    const subtitleTrackController = this.subtitleTrackController;
    return subtitleTrackController ? subtitleTrackController.subtitleDisplay : false;
  }

  /**
   * Enable/disable subtitle display rendering
   * @type {boolean}
   */
  set subtitleDisplay (value) {
    const subtitleTrackController = this.subtitleTrackController;
    if (subtitleTrackController) {
      subtitleTrackController.subtitleDisplay = value;
    }
  }
}<|MERGE_RESOLUTION|>--- conflicted
+++ resolved
@@ -120,15 +120,9 @@
      */
     const abrController = this.abrController = new config.abrController(this); // eslint-disable-line new-cap
 
-<<<<<<< HEAD
-    const bufferController = new config.bufferController(this);
-    const capLevelController = this.capLevelController = new config.capLevelController(this);
-    const fpsController = new config.fpsController(this);
-=======
     const bufferController = new config.bufferController(this); // eslint-disable-line new-cap
-    const capLevelController = new config.capLevelController(this); // eslint-disable-line new-cap
+    const capLevelController = this.capLevelController = new config.capLevelController(this); // eslint-disable-line new-cap
     const fpsController = new config.fpsController(this); // eslint-disable-line new-cap
->>>>>>> 4b4a067f
     const playListLoader = new PlaylistLoader(this);
     const fragmentLoader = new FragmentLoader(this);
     const keyLoader = new KeyLoader(this);
