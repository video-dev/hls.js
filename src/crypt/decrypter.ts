import AESCrypto from './aes-crypto';
import FastAESKey from './fast-aes-key';
import AESDecryptor, { removePadding } from './aes-decryptor';
import { logger } from '../utils/logger';
import { appendUint8Array } from '../utils/mp4-tools';
import { sliceUint8 } from '../utils/typed-array';
import type { HlsConfig } from '../config';
import type { HlsEventEmitter } from '../events';

const CHUNK_SIZE = 16; // 16 bytes, 128 bits

export default class Decrypter {
  private logEnabled: boolean = true;
  private observer: HlsEventEmitter;
  private config: HlsConfig;
  private removePKCS7Padding: boolean;
  private subtle: SubtleCrypto | null = null;
  private softwareDecrypter: AESDecryptor | null = null;
  private key: ArrayBuffer | null = null;
  private fastAesKey: FastAESKey | null = null;
  private remainderData: Uint8Array | null = null;
  private currentIV: ArrayBuffer | null = null;
  private currentResult: ArrayBuffer | null = null;

  constructor(
    observer: HlsEventEmitter,
    config: HlsConfig,
    { removePKCS7Padding = true } = {}
  ) {
    this.observer = observer;
    this.config = config;
    this.removePKCS7Padding = removePKCS7Padding;
    // built in decryptor expects PKCS7 padding
    if (removePKCS7Padding) {
      try {
        const browserCrypto = self.crypto;
        if (browserCrypto) {
          this.subtle =
            browserCrypto.subtle ||
            ((browserCrypto as any).webkitSubtle as SubtleCrypto);
        }
      } catch (e) {
        /* no-op */
      }
    }
    if (this.subtle === null) {
      this.config.enableSoftwareAES = true;
    }
  }

  destroy() {
    // @ts-ignore
    this.observer = null;
  }

  public isSync() {
    return this.config.enableSoftwareAES;
  }

  public flush(): Uint8Array | void {
    const { currentResult } = this;
    if (!currentResult) {
      this.reset();
      return;
    }
    const data = new Uint8Array(currentResult);
    this.reset();
    if (this.removePKCS7Padding) {
      return removePadding(data);
    }
    return data;
  }

  public reset() {
    this.currentResult = null;
    this.currentIV = null;
    this.remainderData = null;
    if (this.softwareDecrypter) {
      this.softwareDecrypter = null;
    }
  }

  public decrypt(
    data: Uint8Array | ArrayBuffer,
    key: ArrayBuffer,
    iv: ArrayBuffer,
    callback: (decryptedData: ArrayBuffer) => void
  ) {
    if (this.config.enableSoftwareAES) {
      this.softwareDecrypt(new Uint8Array(data), key, iv);
      const decryptResult = this.flush();
      if (decryptResult) {
        callback(decryptResult.buffer);
      }
    } else {
      this.webCryptoDecrypt(new Uint8Array(data), key, iv).then(callback);
    }
  }
  // Software decryption is progressive. Progressive decryption may not return a result on each call. Any cached
  // data is handled in the flush() call
  public softwareDecrypt(
    data: Uint8Array,
    key: ArrayBuffer,
    iv: ArrayBuffer
  ): ArrayBuffer | null {
    const { currentIV, currentResult, remainderData } = this;
    this.logOnce('JS AES decrypt');
    // The output is staggered during progressive parsing - the current result is cached, and emitted on the next call
    // This is done in order to strip PKCS7 padding, which is found at the end of each segment. We only know we've reached
    // the end on flush(), but by that time we have already received all bytes for the segment.
    // Progressive decryption does not work with WebCrypto

    if (remainderData) {
      data = appendUint8Array(remainderData, data);
      this.remainderData = null;
    }

    // Byte length must be a multiple of 16 (AES-128 = 128 bit blocks = 16 bytes)
    const currentChunk = this.getValidChunk(data);
    if (!currentChunk.length) {
      return null;
    }

    if (currentIV) {
      iv = currentIV;
    }

    let softwareDecrypter = this.softwareDecrypter;
    if (!softwareDecrypter) {
      softwareDecrypter = this.softwareDecrypter = new AESDecryptor();
    }
    softwareDecrypter.expandKey(key);

    const result = currentResult;

    this.currentResult = softwareDecrypter.decrypt(currentChunk.buffer, 0, iv);
    this.currentIV = sliceUint8(currentChunk, -16).buffer;

    if (!result) {
      return null;
    }
    return result;
  }

  public webCryptoDecrypt(
    data: Uint8Array,
    key: ArrayBuffer,
    iv: ArrayBuffer
  ): Promise<ArrayBuffer> {
    const subtle = this.subtle;
    if (this.key !== key || !this.fastAesKey) {
      this.key = key;
      this.fastAesKey = new FastAESKey(subtle, key);
    }
    return this.fastAesKey
      .expandKey()
      .then((aesKey) => {
        // decrypt using web crypto
        if (!subtle) {
          return Promise.reject(new Error('web crypto not initialized'));
        }
<<<<<<< HEAD
        const crypto = new AESCrypto(subtle, iv);
=======
        this.logOnce('WebCrypto AES decrypt');
        const crypto = new AESCrypto(subtle, new Uint8Array(iv));
>>>>>>> 3f9a5f4d
        return crypto.decrypt(data.buffer, aesKey);
      })
      .catch((err) => {
        logger.warn(
          `[decrypter.ts]: WebCrypto Error, disable WebCrypto API, ${err.name}: ${err.message}`
        );

        return this.onWebCryptoError(data, key, iv);
      });
  }

  private onWebCryptoError(data, key, iv): ArrayBuffer | never {
    this.config.enableSoftwareAES = true;
    this.logEnabled = true;
    this.softwareDecrypt(data, key, iv);
    const decryptResult = this.flush();
    if (decryptResult) {
      return decryptResult.buffer;
    }
    throw new Error('WebCrypto and softwareDecrypt: failed to decrypt data');
  }

  private getValidChunk(data: Uint8Array): Uint8Array {
    let currentChunk = data;
    const splitPoint = data.length - (data.length % CHUNK_SIZE);
    if (splitPoint !== data.length) {
      currentChunk = sliceUint8(data, 0, splitPoint);
      this.remainderData = sliceUint8(data, splitPoint);
    }
    return currentChunk;
  }

  private logOnce(msg: string) {
    if (!this.logEnabled) {
      return;
    }
    logger.log(`[decrypter.ts]: ${msg}`);
    this.logEnabled = false;
  }
}<|MERGE_RESOLUTION|>--- conflicted
+++ resolved
@@ -159,12 +159,8 @@
         if (!subtle) {
           return Promise.reject(new Error('web crypto not initialized'));
         }
-<<<<<<< HEAD
-        const crypto = new AESCrypto(subtle, iv);
-=======
         this.logOnce('WebCrypto AES decrypt');
         const crypto = new AESCrypto(subtle, new Uint8Array(iv));
->>>>>>> 3f9a5f4d
         return crypto.decrypt(data.buffer, aesKey);
       })
       .catch((err) => {
