--- conflicted
+++ resolved
@@ -7,16 +7,12 @@
 import TimelineController from './controller/timeline-controller';
 import SubtitleTrackController from './controller/subtitle-track-controller';
 import EMEController from './controller/eme-controller';
-<<<<<<< HEAD
-=======
 
 import XhrLoader from './utils/xhr-loader';
 import FetchLoader, { fetchSupported } from './utils/fetch-loader';
 import * as Cues from './utils/cues';
 import { SubtitleStreamController } from './controller/subtitle-stream-controller';
-import { requestMediaKeySystemAccess, MediaKeyFunc } from './utils/mediakeys-helper';
 import { logger } from './utils/logger';
->>>>>>> 4a545cbe
 
 type ABRControllerConfig = {
   abrEwmaFastLive: number,
@@ -41,20 +37,12 @@
   capLevelToPlayerSize: boolean
 };
 
-<<<<<<< HEAD
 type EMEControllerConfig = {
   emeEnabled: boolean,
   emeInitDataInFrag: boolean,
   requestMediaKeySystemAccessFunc: ((supportedConfigurations: MediaKeySystemConfiguration[]) => Promise<MediaKeySystemAccess>) | undefined,
   getEMEInitializationDataFunc: ((levelOrAudioTrack, initDataType: string | null, initData: ArrayBuffer | null) => Promise<EMEInitDataInfo>) | undefined,
   getEMELicenseFunc: ((levelOrAudioTrack, event: MediaKeyMessageEvent) => Promise<ArrayBuffer>) | undefined,
-=======
-export type EMEControllerConfig = {
-  licenseXhrSetup?: (xhr: XMLHttpRequest, url: string) => void,
-  emeEnabled: boolean,
-  widevineLicenseUrl?: string,
-  requestMediaKeySystemAccessFunc: MediaKeyFunc | null,
->>>>>>> 4a545cbe
 };
 
 export interface EMEInitDataInfo {
@@ -249,18 +237,10 @@
   maxLoadingDelay: 4, // used by abr-controller
   minAutoBitrate: 0, // used by hls
   emeEnabled: false, // used by eme-controller
-<<<<<<< HEAD
   emeInitDataInFrag: true, // used by eme-controller
   requestMediaKeySystemAccessFunc: undefined, // used by eme-controller
   getEMEInitializationDataFunc: undefined, // used by eme-controller
   getEMELicenseFunc: undefined, // used by eme-controllers
-=======
-  widevineLicenseUrl: void 0, // used by eme-controller
-  requestMediaKeySystemAccessFunc: requestMediaKeySystemAccess, // used by eme-controller
-  testBandwidth: true,
-  renderNatively: false,
-  progressive: true,
->>>>>>> 4a545cbe
 
   // Dynamic Modules
   ...timelineConfig(),
