import AbrController from './controller/abr-controller';
import AudioStreamController from './controller/audio-stream-controller';
import AudioTrackController from './controller/audio-track-controller';
import BufferController from './controller/buffer-controller';
import CapLevelController from './controller/cap-level-controller';
import CMCDController from './controller/cmcd-controller';
import ContentSteeringController from './controller/content-steering-controller';
import EMEController from './controller/eme-controller';
import ErrorController from './controller/error-controller';
import FPSController from './controller/fps-controller';
import InterstitialsController from './controller/interstitials-controller';
import { SubtitleStreamController } from './controller/subtitle-stream-controller';
import SubtitleTrackController from './controller/subtitle-track-controller';
import { TimelineController } from './controller/timeline-controller';
import Cues from './utils/cues';
import FetchLoader, { fetchSupported } from './utils/fetch-loader';
import { requestMediaKeySystemAccess } from './utils/mediakeys-helper';
import { stringify } from './utils/safe-json-stringify';
import XhrLoader from './utils/xhr-loader';
import type { MediaKeySessionContext } from './controller/eme-controller';
import type Hls from './hls';
import type {
  FragmentLoaderContext,
  Loader,
  LoaderContext,
  LoaderResponse,
  PlaylistLoaderContext,
} from './types/loader';
import type {
  AudioSelectionOption,
  SubtitleSelectionOption,
  VideoSelectionOption,
} from './types/media-playlist';
import type { CuesInterface } from './utils/cues';
import type { ILogger } from './utils/logger';
import type { KeySystems, MediaKeyFunc } from './utils/mediakeys-helper';

export type ABRControllerConfig = {
  abrEwmaFastLive: number;
  abrEwmaSlowLive: number;
  abrEwmaFastVoD: number;
  abrEwmaSlowVoD: number;
  /**
   * Default bandwidth estimate in bits/s prior to collecting fragment bandwidth samples
   */
  abrEwmaDefaultEstimate: number;
  abrEwmaDefaultEstimateMax: number;
  abrBandWidthFactor: number;
  abrBandWidthUpFactor: number;
  abrMaxWithRealBitrate: boolean;
  maxStarvationDelay: number;
  maxLoadingDelay: number;
};

export type BufferControllerConfig = {
  appendErrorMaxRetry: number;
  backBufferLength: number;
  frontBufferFlushThreshold: number;
  liveDurationInfinity: boolean;
  /**
   * @deprecated use backBufferLength
   */
  liveBackBufferLength: number | null;
};

export type CapLevelControllerConfig = {
  capLevelToPlayerSize: boolean;
};

export type CMCDControllerConfig = {
  sessionId?: string;
  contentId?: string;
  useHeaders?: boolean;
  includeKeys?: string[];
};

export type DRMSystemOptions = {
  audioRobustness?: string;
  videoRobustness?: string;
  audioEncryptionScheme?: string | null;
  videoEncryptionScheme?: string | null;
  persistentState?: MediaKeysRequirement;
  distinctiveIdentifier?: MediaKeysRequirement;
  sessionTypes?: string[];
  sessionType?: string;
};

export type DRMSystemConfiguration = {
  licenseUrl: string;
  serverCertificateUrl?: string;
  generateRequest?: (
    this: Hls,
    initDataType: string,
    initData: ArrayBuffer | null,
    keyContext: MediaKeySessionContext,
  ) =>
    | { initDataType: string; initData: ArrayBuffer | null }
    | undefined
    | never;
};

export type DRMSystemsConfiguration = Partial<
  Record<KeySystems, DRMSystemConfiguration>
>;

export type EMEControllerConfig = {
  licenseXhrSetup?: (
    this: Hls,
    xhr: XMLHttpRequest,
    url: string,
    keyContext: MediaKeySessionContext,
    licenseChallenge: Uint8Array,
  ) => void | Uint8Array | Promise<Uint8Array | void>;
  licenseResponseCallback?: (
    this: Hls,
    xhr: XMLHttpRequest,
    url: string,
    keyContext: MediaKeySessionContext,
  ) => ArrayBuffer;
  emeEnabled: boolean;
  widevineLicenseUrl?: string;
  drmSystems: DRMSystemsConfiguration;
  drmSystemOptions: DRMSystemOptions;
  requestMediaKeySystemAccessFunc: MediaKeyFunc | null;
};

export interface FragmentLoaderConstructor {
  new (confg: HlsConfig): Loader<FragmentLoaderContext>;
}

/**
 * @deprecated use fragLoadPolicy.default
 */
export type FragmentLoaderConfig = {
  fragLoadingTimeOut: number;
  fragLoadingMaxRetry: number;
  fragLoadingRetryDelay: number;
  fragLoadingMaxRetryTimeout: number;
};

export type FPSControllerConfig = {
  capLevelOnFPSDrop: boolean;
  fpsDroppedMonitoringPeriod: number;
  fpsDroppedMonitoringThreshold: number;
};

export type LevelControllerConfig = {
  startLevel?: number;
};

export type MP4RemuxerConfig = {
  stretchShortVideoTrack: boolean;
  maxAudioFramesDrift: number;
};

export interface PlaylistLoaderConstructor {
  new (confg: HlsConfig): Loader<PlaylistLoaderContext>;
}

/**
 * @deprecated use manifestLoadPolicy.default and playlistLoadPolicy.default
 */
export type PlaylistLoaderConfig = {
  manifestLoadingTimeOut: number;
  manifestLoadingMaxRetry: number;
  manifestLoadingRetryDelay: number;
  manifestLoadingMaxRetryTimeout: number;

  levelLoadingTimeOut: number;
  levelLoadingMaxRetry: number;
  levelLoadingRetryDelay: number;
  levelLoadingMaxRetryTimeout: number;
};

export type HlsLoadPolicies = {
  fragLoadPolicy: LoadPolicy;
  keyLoadPolicy: LoadPolicy;
  certLoadPolicy: LoadPolicy;
  playlistLoadPolicy: LoadPolicy;
  manifestLoadPolicy: LoadPolicy;
  steeringManifestLoadPolicy: LoadPolicy;
  interstitialAssetListLoadPolicy: LoadPolicy;
};

export type LoadPolicy = {
  default: LoaderConfig;
};

export type LoaderConfig = {
  maxTimeToFirstByteMs: number; // Max time to first byte
  maxLoadTimeMs: number; // Max time for load completion
  timeoutRetry: RetryConfig | null;
  errorRetry: RetryConfig | null;
};

export type RetryConfig = {
  maxNumRetry: number; // Maximum number of retries
  retryDelayMs: number; // Retry delay = 2^retryCount * retryDelayMs (exponential) or retryCount * retryDelayMs (linear)
  maxRetryDelayMs: number; // Maximum delay between retries
  backoff?: 'exponential' | 'linear'; // used to determine retry backoff duration (see retryDelayMs)
  shouldRetry?: (
    retryConfig: RetryConfig | null | undefined,
    retryCount: number,
    isTimeout: boolean,
    loaderResponse: LoaderResponse | undefined,
    retry: boolean,
  ) => boolean;
};

export type StreamControllerConfig = {
  autoStartLoad: boolean;
  startPosition: number;
  defaultAudioCodec?: string;
  initialLiveManifestSize: number;
  maxBufferLength: number;
  maxBufferSize: number;
  maxBufferHole: number;
  maxFragLookUpTolerance: number;
  maxMaxBufferLength: number;
  startFragPrefetch: boolean;
  testBandwidth: boolean;
<<<<<<< HEAD
  liveSyncMode?: 'edge' | 'buffered';
=======
  startOnSegmentBoundary: boolean;
>>>>>>> fcd4a36f
};

export type GapControllerConfig = {
  detectStallWithCurrentTimeMs: number;
  highBufferWatchdogPeriod: number;
  nudgeOffset: number;
  nudgeMaxRetry: number;
  nudgeOnVideoHole: boolean;
};

export type SelectionPreferences = {
  videoPreference?: VideoSelectionOption;
  audioPreference?: AudioSelectionOption;
  subtitlePreference?: SubtitleSelectionOption;
};

export type LatencyControllerConfig = {
  liveSyncDurationCount: number;
  liveMaxLatencyDurationCount: number;
  liveSyncDuration?: number;
  liveMaxLatencyDuration?: number;
  maxLiveSyncPlaybackRate: number;
  liveSyncOnStallIncrease: number;
};

export type MetadataControllerConfig = {
  enableDateRangeMetadataCues: boolean;
  enableEmsgMetadataCues: boolean;
  enableEmsgKLVMetadata: boolean;
  enableID3MetadataCues: boolean;
};

export type TimelineControllerConfig = {
  cueHandler: CuesInterface;
  enableWebVTT: boolean;
  enableIMSC1: boolean;
  enableCEA708Captions: boolean;
  captionsTextTrack1Label: string;
  captionsTextTrack1LanguageCode: string;
  captionsTextTrack2Label: string;
  captionsTextTrack2LanguageCode: string;
  captionsTextTrack3Label: string;
  captionsTextTrack3LanguageCode: string;
  captionsTextTrack4Label: string;
  captionsTextTrack4LanguageCode: string;
  renderTextTracksNatively: boolean;
};

export type TSDemuxerConfig = {
  forceKeyFrameOnDiscontinuity: boolean;
};

export type HlsConfig = {
  debug: boolean | ILogger;
  enableWorker: boolean;
  workerPath: null | string;
  enableSoftwareAES: boolean;
  minAutoBitrate: number;
  ignoreDevicePixelRatio: boolean;
  maxDevicePixelRatio: number;
  preferManagedMediaSource: boolean;
  timelineOffset?: number;
  ignorePlaylistParsingErrors: boolean;
  loader: { new (confg: HlsConfig): Loader<LoaderContext> };
  fLoader?: FragmentLoaderConstructor;
  pLoader?: PlaylistLoaderConstructor;
  fetchSetup?: (
    context: LoaderContext,
    initParams: any,
  ) => Promise<Request> | Request;
  xhrSetup?: (xhr: XMLHttpRequest, url: string) => Promise<void> | void;

  // Alt Audio
  audioStreamController?: typeof AudioStreamController;
  audioTrackController?: typeof AudioTrackController;
  // Subtitle
  subtitleStreamController?: typeof SubtitleStreamController;
  subtitleTrackController?: typeof SubtitleTrackController;
  timelineController?: typeof TimelineController;
  // EME
  emeController?: typeof EMEController;
  // CMCD
  cmcd?: CMCDControllerConfig;
  cmcdController?: typeof CMCDController;
  // Content Steering
  contentSteeringController?: typeof ContentSteeringController;
  // Interstitial Controller (setting to null disables Interstitials parsing and playback)
  interstitialsController?: typeof InterstitialsController;
  // Option to disable internal playback handling of Interstitials (set to false to disable Interstitials playback without disabling parsing and schedule events)
  enableInterstitialPlayback: boolean;
  // Option to disable appending Interstitials inline on same timeline and MediaSource as Primary media
  interstitialAppendInPlace: boolean;
  // How many seconds past the end of a live playlist to preload Interstitial assets
  interstitialLiveLookAhead: number;
  // An optional `Hls` instance ID prefixed to debug logs
  assetPlayerId?: string;
  // MediaCapabilies API for level, track, and switch filtering
  useMediaCapabilities: boolean;

  abrController: typeof AbrController;
  bufferController: typeof BufferController;
  capLevelController: typeof CapLevelController;
  errorController: typeof ErrorController;
  fpsController: typeof FPSController;
  progressive: boolean;
  lowLatencyMode: boolean;
  primarySessionId?: string;
} & ABRControllerConfig &
  BufferControllerConfig &
  CapLevelControllerConfig &
  EMEControllerConfig &
  FPSControllerConfig &
  GapControllerConfig &
  LevelControllerConfig &
  MP4RemuxerConfig &
  StreamControllerConfig &
  SelectionPreferences &
  LatencyControllerConfig &
  MetadataControllerConfig &
  TimelineControllerConfig &
  TSDemuxerConfig &
  HlsLoadPolicies &
  FragmentLoaderConfig &
  PlaylistLoaderConfig;

const defaultLoadPolicy: LoaderConfig = {
  maxTimeToFirstByteMs: 8000,
  maxLoadTimeMs: 20000,
  timeoutRetry: null,
  errorRetry: null,
};

/**
 * @ignore
 * If possible, keep hlsDefaultConfig shallow
 * It is cloned whenever a new Hls instance is created, by keeping the config
 * shallow the properties are cloned, and we don't end up manipulating the default
 */
export const hlsDefaultConfig: HlsConfig = {
  autoStartLoad: true, // used by stream-controller
  startPosition: -1, // used by stream-controller
  defaultAudioCodec: undefined, // used by stream-controller
  debug: false, // used by logger
  capLevelOnFPSDrop: false, // used by fps-controller
  capLevelToPlayerSize: false, // used by cap-level-controller
  ignoreDevicePixelRatio: false, // used by cap-level-controller
  maxDevicePixelRatio: Number.POSITIVE_INFINITY, // used by cap-level-controller
  preferManagedMediaSource: true,
  initialLiveManifestSize: 1, // used by stream-controller
  maxBufferLength: 30, // used by stream-controller
  backBufferLength: Infinity, // used by buffer-controller
  frontBufferFlushThreshold: Infinity,
  startOnSegmentBoundary: false, // used by stream-controller
  maxBufferSize: 60 * 1000 * 1000, // used by stream-controller
  maxFragLookUpTolerance: 0.25, // used by stream-controller
  maxBufferHole: 0.1, // used by stream-controller and gap-controller
  detectStallWithCurrentTimeMs: 1250, // used by gap-controller
  highBufferWatchdogPeriod: 2, // used by gap-controller
  nudgeOffset: 0.1, // used by gap-controller
  nudgeMaxRetry: 3, // used by gap-controller
  nudgeOnVideoHole: true, // used by gap-controller
  liveSyncMode: 'edge', // used by stream-controller
  liveSyncDurationCount: 3, // used by latency-controller
  liveSyncOnStallIncrease: 1, // used by latency-controller
  liveMaxLatencyDurationCount: Infinity, // used by latency-controller
  liveSyncDuration: undefined, // used by latency-controller
  liveMaxLatencyDuration: undefined, // used by latency-controller
  maxLiveSyncPlaybackRate: 1, // used by latency-controller
  liveDurationInfinity: false, // used by buffer-controller
  /**
   * @deprecated use backBufferLength
   */
  liveBackBufferLength: null, // used by buffer-controller
  maxMaxBufferLength: 600, // used by stream-controller
  enableWorker: true, // used by transmuxer
  workerPath: null, // used by transmuxer
  enableSoftwareAES: true, // used by decrypter
  startLevel: undefined, // used by level-controller
  startFragPrefetch: false, // used by stream-controller
  fpsDroppedMonitoringPeriod: 5000, // used by fps-controller
  fpsDroppedMonitoringThreshold: 0.2, // used by fps-controller
  appendErrorMaxRetry: 3, // used by buffer-controller
  ignorePlaylistParsingErrors: false,
  loader: XhrLoader,
  // loader: FetchLoader,
  fLoader: undefined, // used by fragment-loader
  pLoader: undefined, // used by playlist-loader
  xhrSetup: undefined, // used by xhr-loader
  licenseXhrSetup: undefined, // used by eme-controller
  licenseResponseCallback: undefined, // used by eme-controller
  abrController: AbrController,
  bufferController: BufferController,
  capLevelController: CapLevelController,
  errorController: ErrorController,
  fpsController: FPSController,
  stretchShortVideoTrack: false, // used by mp4-remuxer
  maxAudioFramesDrift: 1, // used by mp4-remuxer
  forceKeyFrameOnDiscontinuity: true, // used by ts-demuxer
  abrEwmaFastLive: 3, // used by abr-controller
  abrEwmaSlowLive: 9, // used by abr-controller
  abrEwmaFastVoD: 3, // used by abr-controller
  abrEwmaSlowVoD: 9, // used by abr-controller
  abrEwmaDefaultEstimate: 5e5, // 500 kbps  // used by abr-controller
  abrEwmaDefaultEstimateMax: 5e6, // 5 mbps
  abrBandWidthFactor: 0.95, // used by abr-controller
  abrBandWidthUpFactor: 0.7, // used by abr-controller
  abrMaxWithRealBitrate: false, // used by abr-controller
  maxStarvationDelay: 4, // used by abr-controller
  maxLoadingDelay: 4, // used by abr-controller
  minAutoBitrate: 0, // used by hls
  emeEnabled: false, // used by eme-controller
  widevineLicenseUrl: undefined, // used by eme-controller
  drmSystems: {}, // used by eme-controller
  drmSystemOptions: {}, // used by eme-controller
  requestMediaKeySystemAccessFunc: __USE_EME_DRM__
    ? requestMediaKeySystemAccess
    : null, // used by eme-controller
  testBandwidth: true,
  progressive: false,
  lowLatencyMode: true,
  cmcd: undefined,
  enableDateRangeMetadataCues: true,
  enableEmsgMetadataCues: true,
  enableEmsgKLVMetadata: false,
  enableID3MetadataCues: true,
  enableInterstitialPlayback: __USE_INTERSTITIALS__,
  interstitialAppendInPlace: true,
  interstitialLiveLookAhead: 10,
  useMediaCapabilities: __USE_MEDIA_CAPABILITIES__,

  certLoadPolicy: {
    default: defaultLoadPolicy,
  },
  keyLoadPolicy: {
    default: {
      maxTimeToFirstByteMs: 8000,
      maxLoadTimeMs: 20000,
      timeoutRetry: {
        maxNumRetry: 1,
        retryDelayMs: 1000,
        maxRetryDelayMs: 20000,
        backoff: 'linear',
      },
      errorRetry: {
        maxNumRetry: 8,
        retryDelayMs: 1000,
        maxRetryDelayMs: 20000,
        backoff: 'linear',
      },
    },
  },
  manifestLoadPolicy: {
    default: {
      maxTimeToFirstByteMs: Infinity,
      maxLoadTimeMs: 20000,
      timeoutRetry: {
        maxNumRetry: 2,
        retryDelayMs: 0,
        maxRetryDelayMs: 0,
      },
      errorRetry: {
        maxNumRetry: 1,
        retryDelayMs: 1000,
        maxRetryDelayMs: 8000,
      },
    },
  },
  playlistLoadPolicy: {
    default: {
      maxTimeToFirstByteMs: 10000,
      maxLoadTimeMs: 20000,
      timeoutRetry: {
        maxNumRetry: 2,
        retryDelayMs: 0,
        maxRetryDelayMs: 0,
      },
      errorRetry: {
        maxNumRetry: 2,
        retryDelayMs: 1000,
        maxRetryDelayMs: 8000,
      },
    },
  },
  fragLoadPolicy: {
    default: {
      maxTimeToFirstByteMs: 10000,
      maxLoadTimeMs: 120000,
      timeoutRetry: {
        maxNumRetry: 4,
        retryDelayMs: 0,
        maxRetryDelayMs: 0,
      },
      errorRetry: {
        maxNumRetry: 6,
        retryDelayMs: 1000,
        maxRetryDelayMs: 8000,
      },
    },
  },
  steeringManifestLoadPolicy: {
    default: __USE_CONTENT_STEERING__
      ? {
          maxTimeToFirstByteMs: 10000,
          maxLoadTimeMs: 20000,
          timeoutRetry: {
            maxNumRetry: 2,
            retryDelayMs: 0,
            maxRetryDelayMs: 0,
          },
          errorRetry: {
            maxNumRetry: 1,
            retryDelayMs: 1000,
            maxRetryDelayMs: 8000,
          },
        }
      : defaultLoadPolicy,
  },
  interstitialAssetListLoadPolicy: {
    default: __USE_INTERSTITIALS__
      ? {
          maxTimeToFirstByteMs: 10000,
          maxLoadTimeMs: 30000,
          timeoutRetry: {
            maxNumRetry: 0,
            retryDelayMs: 0,
            maxRetryDelayMs: 0,
          },
          errorRetry: {
            maxNumRetry: 0,
            retryDelayMs: 1000,
            maxRetryDelayMs: 8000,
          },
        }
      : defaultLoadPolicy,
  },

  // These default settings are deprecated in favor of the above policies
  // and are maintained for backwards compatibility
  manifestLoadingTimeOut: 10000,
  manifestLoadingMaxRetry: 1,
  manifestLoadingRetryDelay: 1000,
  manifestLoadingMaxRetryTimeout: 64000,
  levelLoadingTimeOut: 10000,
  levelLoadingMaxRetry: 4,
  levelLoadingRetryDelay: 1000,
  levelLoadingMaxRetryTimeout: 64000,
  fragLoadingTimeOut: 20000,
  fragLoadingMaxRetry: 6,
  fragLoadingRetryDelay: 1000,
  fragLoadingMaxRetryTimeout: 64000,

  // Dynamic Modules
  ...timelineConfig(),
  subtitleStreamController: __USE_SUBTITLES__
    ? SubtitleStreamController
    : undefined,
  subtitleTrackController: __USE_SUBTITLES__
    ? SubtitleTrackController
    : undefined,
  timelineController: __USE_SUBTITLES__ ? TimelineController : undefined,
  audioStreamController: __USE_ALT_AUDIO__ ? AudioStreamController : undefined,
  audioTrackController: __USE_ALT_AUDIO__ ? AudioTrackController : undefined,
  emeController: __USE_EME_DRM__ ? EMEController : undefined,
  cmcdController: __USE_CMCD__ ? CMCDController : undefined,
  contentSteeringController: __USE_CONTENT_STEERING__
    ? ContentSteeringController
    : undefined,
  interstitialsController: __USE_INTERSTITIALS__
    ? InterstitialsController
    : undefined,
};

function timelineConfig(): TimelineControllerConfig {
  return {
    cueHandler: Cues, // used by timeline-controller
    enableWebVTT: __USE_SUBTITLES__, // used by timeline-controller
    enableIMSC1: __USE_SUBTITLES__, // used by timeline-controller
    enableCEA708Captions: __USE_SUBTITLES__, // used by timeline-controller
    captionsTextTrack1Label: 'English', // used by timeline-controller
    captionsTextTrack1LanguageCode: 'en', // used by timeline-controller
    captionsTextTrack2Label: 'Spanish', // used by timeline-controller
    captionsTextTrack2LanguageCode: 'es', // used by timeline-controller
    captionsTextTrack3Label: 'Unknown CC', // used by timeline-controller
    captionsTextTrack3LanguageCode: '', // used by timeline-controller
    captionsTextTrack4Label: 'Unknown CC', // used by timeline-controller
    captionsTextTrack4LanguageCode: '', // used by timeline-controller
    renderTextTracksNatively: true,
  };
}

/**
 * @ignore
 */
export function mergeConfig(
  defaultConfig: HlsConfig,
  userConfig: Partial<HlsConfig>,
  logger: ILogger,
): HlsConfig {
  if (
    (userConfig.liveSyncDurationCount ||
      userConfig.liveMaxLatencyDurationCount) &&
    (userConfig.liveSyncDuration || userConfig.liveMaxLatencyDuration)
  ) {
    throw new Error(
      "Illegal hls.js config: don't mix up liveSyncDurationCount/liveMaxLatencyDurationCount and liveSyncDuration/liveMaxLatencyDuration",
    );
  }

  if (
    userConfig.liveMaxLatencyDurationCount !== undefined &&
    (userConfig.liveSyncDurationCount === undefined ||
      userConfig.liveMaxLatencyDurationCount <=
        userConfig.liveSyncDurationCount)
  ) {
    throw new Error(
      'Illegal hls.js config: "liveMaxLatencyDurationCount" must be greater than "liveSyncDurationCount"',
    );
  }

  if (
    userConfig.liveMaxLatencyDuration !== undefined &&
    (userConfig.liveSyncDuration === undefined ||
      userConfig.liveMaxLatencyDuration <= userConfig.liveSyncDuration)
  ) {
    throw new Error(
      'Illegal hls.js config: "liveMaxLatencyDuration" must be greater than "liveSyncDuration"',
    );
  }

  const defaultsCopy = deepCpy(defaultConfig);

  // Backwards compatibility with deprecated config values
  const deprecatedSettingTypes = ['manifest', 'level', 'frag'];
  const deprecatedSettings = [
    'TimeOut',
    'MaxRetry',
    'RetryDelay',
    'MaxRetryTimeout',
  ];
  deprecatedSettingTypes.forEach((type) => {
    const policyName = `${type === 'level' ? 'playlist' : type}LoadPolicy`;
    const policyNotSet = userConfig[policyName] === undefined;
    const report: string[] = [];
    deprecatedSettings.forEach((setting) => {
      const deprecatedSetting = `${type}Loading${setting}`;
      const value = userConfig[deprecatedSetting];
      if (value !== undefined && policyNotSet) {
        report.push(deprecatedSetting);
        const settings: LoaderConfig = defaultsCopy[policyName].default;
        userConfig[policyName] = { default: settings };
        switch (setting) {
          case 'TimeOut':
            settings.maxLoadTimeMs = value;
            settings.maxTimeToFirstByteMs = value;
            break;
          case 'MaxRetry':
            settings.errorRetry!.maxNumRetry = value;
            settings.timeoutRetry!.maxNumRetry = value;
            break;
          case 'RetryDelay':
            settings.errorRetry!.retryDelayMs = value;
            settings.timeoutRetry!.retryDelayMs = value;
            break;
          case 'MaxRetryTimeout':
            settings.errorRetry!.maxRetryDelayMs = value;
            settings.timeoutRetry!.maxRetryDelayMs = value;
            break;
        }
      }
    });
    if (report.length) {
      logger.warn(
        `hls.js config: "${report.join(
          '", "',
        )}" setting(s) are deprecated, use "${policyName}": ${stringify(
          userConfig[policyName],
        )}`,
      );
    }
  });

  return {
    ...defaultsCopy,
    ...userConfig,
  };
}

function deepCpy(obj: any): any {
  if (obj && typeof obj === 'object') {
    if (Array.isArray(obj)) {
      return obj.map(deepCpy);
    }
    return Object.keys(obj).reduce((result, key) => {
      result[key] = deepCpy(obj[key]);
      return result;
    }, {});
  }
  return obj;
}

/**
 * @ignore
 */
export function enableStreamingMode(config: HlsConfig, logger: ILogger) {
  const currentLoader = config.loader;
  if (currentLoader !== FetchLoader && currentLoader !== XhrLoader) {
    // If a developer has configured their own loader, respect that choice
    logger.log(
      '[config]: Custom loader detected, cannot enable progressive streaming',
    );
    config.progressive = false;
  } else {
    const canStreamProgressively = fetchSupported();
    if (canStreamProgressively) {
      config.loader = FetchLoader;
      config.progressive = true;
      config.enableSoftwareAES = true;
      logger.log('[config]: Progressive streaming enabled, using FetchLoader');
    }
  }
}<|MERGE_RESOLUTION|>--- conflicted
+++ resolved
@@ -219,11 +219,8 @@
   maxMaxBufferLength: number;
   startFragPrefetch: boolean;
   testBandwidth: boolean;
-<<<<<<< HEAD
   liveSyncMode?: 'edge' | 'buffered';
-=======
   startOnSegmentBoundary: boolean;
->>>>>>> fcd4a36f
 };
 
 export type GapControllerConfig = {
