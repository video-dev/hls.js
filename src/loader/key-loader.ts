--- conflicted
+++ resolved
@@ -22,11 +22,8 @@
   LoaderStats,
   PlaylistLevelType,
 } from '../types/loader';
-<<<<<<< HEAD
 import type { NullableNetworkDetails } from '../types/network-details';
-=======
 import type { ILogger } from '../utils/logger';
->>>>>>> 178333c0
 import type { KeySystemFormats } from '../utils/mediakeys-helper';
 
 export interface KeyLoaderInfo {
