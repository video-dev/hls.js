--- conflicted
+++ resolved
@@ -44,16 +44,10 @@
 
   load(url, context) {
     var config = this.hls.config,
-<<<<<<< HEAD
-      retry,
-      timeout,
-      retryDelay;
-=======
         retry,
         timeout,
         retryDelay,
         maxRetryDelay;
->>>>>>> 2d218487
     if(context.type === 'manifest') {
       retry = config.manifestLoadingMaxRetry;
       timeout = config.manifestLoadingTimeOut;
@@ -147,7 +141,7 @@
         }
         media.lang = attrs.LANGUAGE;
         if(!media.name) {
-          media.name = media.lang;
+            media.name = media.lang;
         }
         medias.push(media);
       }
@@ -203,20 +197,6 @@
 
   parseLevelPlaylist(string, baseurl, id, type) {
     var currentSN = 0,
-<<<<<<< HEAD
-      fragdecryptdata,
-      totalduration = 0,
-      level = {url: baseurl, fragments: [], live: true, startSN: 0},
-      levelkey = {method : null, key : null, iv : null, uri : null},
-      cc = 0,
-      programDateTime = null,
-      frag = null,
-      result,
-      regexp,
-      byteRangeEndOffset,
-      byteRangeStartOffset,
-      tagList = [];
-=======
         fragdecryptdata,
         totalduration = 0,
         level = {type: null, version: null, url: baseurl, fragments: [], live: true, startSN: 0},
@@ -231,7 +211,6 @@
         byteRangeEndOffset = null,
         byteRangeStartOffset = null,
         tagList = [];
->>>>>>> 2d218487
 
     regexp = /(?:(?:#(EXTM3U))|(?:#EXT-X-(PLAYLIST-TYPE):(.+))|(?:#EXT-X-(MEDIA-SEQUENCE):(\d+))|(?:#EXT-X-(TARGETDURATION):(\d+))|(?:#EXT-X-(KEY):(.+))|(?:#EXT-X-(START):(.+))|(?:#EXT(INF):(\d+(?:\.\d+)?)(?:,(.*))?)|(?:(?!#)()(\S.+))|(?:#EXT-X-(BYTERANGE):(\d+(?:@\d+(?:\.\d+)?)?)|(?:#EXT-X-(ENDLIST))|(?:#EXT-X-(DIS)CONTINUITY))|(?:#EXT-X-(PROGRAM-DATE-TIME):(.+))|(?:#EXT-X-(VERSION):(\d+))|(?:(#)(.*):(.*))|(?:(#)(.*)))(?:.*)\r?\n?/g;
     while ((result = regexp.exec(string)) !== null) {
@@ -279,19 +258,6 @@
             fragdecryptdata = this.fragmentDecryptdataFromLevelkey(levelkey, sn);
             var url = result[1] ? this.resolve(result[1], baseurl) : null;
             frag = {url: url,
-<<<<<<< HEAD
-              type : type,
-              duration: duration,
-              start: totalduration,
-              sn: sn,
-              level: id,
-              cc: cc,
-              byteRangeStartOffset: byteRangeStartOffset,
-              byteRangeEndOffset: byteRangeEndOffset,
-              decryptdata : fragdecryptdata,
-              programDateTime: programDateTime,
-              tagList: tagList};
-=======
                     type : type,
                     duration: duration,
                     title: title,
@@ -307,7 +273,6 @@
               frag.byteRangeStartOffset = byteRangeStartOffset;
               frag.byteRangeEndOffset = byteRangeEndOffset;
             }
->>>>>>> 2d218487
             level.fragments.push(frag);
             totalduration += duration;
             duration = null;
@@ -322,8 +287,8 @@
           var decryptparams = result[1];
           var keyAttrs = new AttrList(decryptparams);
           var decryptmethod = keyAttrs.enumeratedString('METHOD'),
-            decrypturi = keyAttrs.URI,
-            decryptiv = keyAttrs.hexadecimalInteger('IV');
+              decrypturi = keyAttrs.URI,
+              decryptiv = keyAttrs.hexadecimalInteger('IV');
           if (decryptmethod) {
             levelkey = { method: null, key: null, iv: null, uri: null };
             if ((decrypturi) && (decryptmethod === 'AES-128')) {
@@ -368,16 +333,6 @@
     return level;
   }
 
-<<<<<<< HEAD
-  loadsuccess(event, stats, context) {
-    var target = event.currentTarget,
-      string = target.responseText,
-      url = target.responseURL,
-      type = context.type,
-      id = context.id,
-      level = context.level,
-      hls = this.hls;
-=======
   loadsuccess(response, stats, context) {
     var string = response.data,
         url = response.url,
@@ -385,7 +340,6 @@
         id = context.id,
         level = context.level,
         hls = this.hls;
->>>>>>> 2d218487
 
     this.loaders[type] = undefined;
     // responseURL not supported on some browsers (it is used to detect URL redirection)
@@ -409,25 +363,10 @@
         if (isLevel) {
           hls.trigger(Event.LEVEL_LOADED, {details: levelDetails, level: level || 0, id: id || 0, stats: stats});
         } else {
-<<<<<<< HEAD
-          let isLevel = (type === 'level'),
-            levelDetails = this.parseLevelPlaylist(string, url, level || id, isLevel ? 'main' : 'audio');
-          stats.tparsed = performance.now();
-          if (isLevel) {
-            hls.trigger(Event.LEVEL_LOADED, {details: levelDetails, level: level, id: id, stats: stats});
-          } else {
-            hls.trigger(Event.AUDIO_TRACK_LOADED, {details: levelDetails, id: id, stats: stats});
-          }
-        }
-      } else {
-        let levels = this.parseMasterPlaylist(string, url),
-          audiotracks = this.parseMasterPlaylistMedia(string, url, 'AUDIO');
-=======
           hls.trigger(Event.AUDIO_TRACK_LOADED, {details: levelDetails, id: id, stats: stats});
         }
       } else {
         let levels = this.parseMasterPlaylist(string, url);
->>>>>>> 2d218487
         // multi level playlist, parse level info
         if (levels.length) {
           let audiotracks = this.parseMasterPlaylistMedia(string, url, 'AUDIO');
@@ -499,7 +438,7 @@
       loader.abort();
       this.loaders[context.type] = undefined;
     }
-    this.hls.trigger(Event.ERROR, {type: ErrorTypes.NETWORK_ERROR, details: details, fatal: fatal, url: loader.url, loader: loader, context : context    this.hls.trigger(Event.ERROR, {type: ErrorTypes.NETWORK_ERROR, details: details, fatal: fatal, url: loader.url, loader: loader, context : context});
+    this.hls.trigger(Event.ERROR, {type: ErrorTypes.NETWORK_ERROR, details: details, fatal: fatal, url: loader.url, loader: loader, context : context});
   }
 }
 
