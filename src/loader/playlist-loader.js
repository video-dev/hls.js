/**
 * Playlist Loader
*/

import URLToolkit from 'url-toolkit';
import Event from '../events';
import EventHandler from '../event-handler';
import {ErrorTypes, ErrorDetails} from '../errors';
import AttrList from '../utils/attr-list';
import {logger} from '../utils/logger';

// https://regex101.com is your friend
const MASTER_PLAYLIST_REGEX = /#EXT-X-STREAM-INF:([^\n\r]*)[\r\n]+([^\r\n]+)/g;
const MASTER_PLAYLIST_MEDIA_REGEX = /#EXT-X-MEDIA:(.*)/g;

const LEVEL_PLAYLIST_REGEX_FAST = new RegExp([
  /#EXTINF:(\d*(?:\.\d+)?)(?:,(.*)\s+)?/.source, // duration (#EXTINF:<duration>,<title>), group 1 => duration, group 2 => title
  /|(?!#)(\S+)/.source,                          // segment URI, group 3 => the URI (note newline is not eaten)
  /|#EXT-X-BYTERANGE:*(.+)/.source,              // next segment's byterange, group 4 => range spec (x@y)
  /|#EXT-X-PROGRAM-DATE-TIME:(.+)/.source,       // next segment's program date/time group 5 => the datetime spec
  /|#.*/.source                                  // All other non-segment oriented tags will match with all groups empty
].join(''), 'g');

const LEVEL_PLAYLIST_REGEX_SLOW = /(?:(?:#(EXTM3U))|(?:#EXT-X-(PLAYLIST-TYPE):(.+))|(?:#EXT-X-(MEDIA-SEQUENCE): *(\d+))|(?:#EXT-X-(TARGETDURATION): *(\d+))|(?:#EXT-X-(KEY):(.+))|(?:#EXT-X-(START):(.+))|(?:#EXT-X-(ENDLIST))|(?:#EXT-X-(DISCONTINUITY-SEQ)UENCE:(\d+))|(?:#EXT-X-(DIS)CONTINUITY))|(?:#EXT-X-(VERSION):(\d+))|(?:#EXT-X-(MAP):(.+))|(?:(#)(.*):(.*))|(?:(#)(.*))(?:.*)\r?\n?/;

class LevelKey {

  constructor() {
    this.method = null;
    this.key = null;
    this.iv = null;
    this._uri = null;
  }

  get uri() {
    if (!this._uri && this.reluri) {
      this._uri = URLToolkit.buildAbsoluteURL(this.baseuri, this.reluri, { alwaysNormalize: true });
    }
    return this._uri;
  }

}

class Fragment {

  constructor() {
    this._url = null;
    this._byteRange = null;
    this._decryptdata = null;
    this.tagList = [];
  }

  get url() {
    if (!this._url && this.relurl) {
      this._url = URLToolkit.buildAbsoluteURL(this.baseurl, this.relurl, { alwaysNormalize: true });
    }
    return this._url;
  }

  set url(value) {
    this._url = value;
  }

  get programDateTime() {
    if (!this._programDateTime && this.rawProgramDateTime) {
      this._programDateTime = new Date(Date.parse(this.rawProgramDateTime));
    }
    return this._programDateTime;
  }

  get byteRange() {
    if (!this._byteRange) {
      let byteRange = this._byteRange = [];
      if (this.rawByteRange) {
        const params = this.rawByteRange.split('@', 2);
        if (params.length === 1) {
          const lastByteRangeEndOffset = this.lastByteRangeEndOffset;
          byteRange[0] = lastByteRangeEndOffset ? lastByteRangeEndOffset : 0;
        } else {
          byteRange[0] = parseInt(params[1]);
        }
        byteRange[1] = parseInt(params[0]) + byteRange[0];
      }
    }
    return this._byteRange;
  }

  get byteRangeStartOffset() {
    return this.byteRange[0];
  }

  get byteRangeEndOffset() {
    return this.byteRange[1];
  }

  get decryptdata() {
    if (!this._decryptdata) {
      this._decryptdata = this.fragmentDecryptdataFromLevelkey(this.levelkey, this.sn);
    }
    return this._decryptdata;
  }

  /**
   * Utility method for parseLevelPlaylist to create an initialization vector for a given segment
   * @returns {Uint8Array}
   */
  createInitializationVector(segmentNumber) {
    var uint8View = new Uint8Array(16);

    for (var i = 12; i < 16; i++) {
      uint8View[i] = (segmentNumber >> 8 * (15 - i)) & 0xff;
    }

    return uint8View;
  }

  /**
   * Utility method for parseLevelPlaylist to get a fragment's decryption data from the currently parsed encryption key data
   * @param levelkey - a playlist's encryption info
   * @param segmentNumber - the fragment's segment number
   * @returns {*} - an object to be applied as a fragment's decryptdata
   */
  fragmentDecryptdataFromLevelkey(levelkey, segmentNumber) {
    var decryptdata = levelkey;

    if (levelkey && levelkey.method && levelkey.uri && !levelkey.iv) {
      decryptdata = new LevelKey();
      decryptdata.method = levelkey.method;
      decryptdata.baseuri = levelkey.baseuri;
      decryptdata.reluri = levelkey.reluri;
      decryptdata.iv = this.createInitializationVector(segmentNumber);
    }

    return decryptdata;
  }

  cloneObj(obj) {
    return JSON.parse(JSON.stringify(obj));
  }
}

class PlaylistLoader extends EventHandler {

  constructor(hls) {
    super(hls,
      Event.MANIFEST_LOADING,
      Event.LEVEL_LOADING,
      Event.AUDIO_TRACK_LOADING,
      Event.SUBTITLE_TRACK_LOADING);
    this.loaders = {};
  }

  destroy() {
    for (let loaderName in this.loaders) {
      let loader = this.loaders[loaderName];
      if (loader) {
        loader.destroy();
      }
    }
    this.loaders = {};
    EventHandler.prototype.destroy.call(this);
  }

  onManifestLoading(data) {
    this.load(data.url, { type : 'manifest'});
  }

  onLevelLoading(data) {
    this.load(data.url, { type : 'level', level : data.level, id : data.id});
  }

  onAudioTrackLoading(data) {
    this.load(data.url, { type : 'audioTrack', id : data.id});
  }

  onSubtitleTrackLoading(data) {
    this.load(data.url, { type : 'subtitleTrack', id : data.id});
  }

  load(url, context) {
    let loader = this.loaders[context.type];
    if (loader) {
      let loaderContext = loader.context;
      if (loaderContext && loaderContext.url === url) {
        logger.trace(`playlist request ongoing`);
        return;
      } else {
        logger.warn(`abort previous loader for type:${context.type}`);
        loader.abort();
      }
    }
    let config = this.hls.config,
        retry,
        timeout,
        retryDelay,
        maxRetryDelay;
    if(context.type === 'manifest') {
      retry = config.manifestLoadingMaxRetry;
      timeout = config.manifestLoadingTimeOut;
      retryDelay = config.manifestLoadingRetryDelay;
      maxRetryDelay = config.manifestLoadingMaxRetryTimeout;
    } else {
      retry = config.levelLoadingMaxRetry;
      timeout = config.levelLoadingTimeOut;
      retryDelay = config.levelLoadingRetryDelay;
      maxRetryDelay = config.levelLoadingMaxRetryTimeout;
      logger.log(`loading playlist for ${context.type} ${context.level || context.id}`);
    }
    loader  = this.loaders[context.type] = context.loader = typeof(config.pLoader) !== 'undefined' ? new config.pLoader(config) : new config.loader(config);
    context.url = url;
    context.responseType = '';

    let loaderConfig, loaderCallbacks;
    loaderConfig = { timeout : timeout, maxRetry : retry , retryDelay : retryDelay, maxRetryDelay : maxRetryDelay};
    loaderCallbacks = { onSuccess : this.loadsuccess.bind(this), onError :this.loaderror.bind(this), onTimeout : this.loadtimeout.bind(this)};
    loader.load(context,loaderConfig,loaderCallbacks);
  }

  resolve(url, baseUrl) {
    return URLToolkit.buildAbsoluteURL(baseUrl, url, { alwaysNormalize: true });
  }

  parseMasterPlaylist(string, baseurl) {
    let levels = [], result;
    MASTER_PLAYLIST_REGEX.lastIndex = 0;
    while ((result = MASTER_PLAYLIST_REGEX.exec(string)) != null){
      const level = {};

      var attrs = level.attrs = new AttrList(result[1]);
      level.url = this.resolve(result[2], baseurl);

      var resolution = attrs.decimalResolution('RESOLUTION');
      if(resolution) {
        level.width = resolution.width;
        level.height = resolution.height;
      }
      level.bitrate = attrs.decimalInteger('AVERAGE-BANDWIDTH') || attrs.decimalInteger('BANDWIDTH');
      level.name = attrs.NAME;

      var codecs = attrs.CODECS;
      if(codecs) {
        codecs = codecs.split(/[ ,]+/);
        for (let i = 0; i < codecs.length; i++) {
          const codec = codecs[i];
          if (codec.indexOf('avc1') !== -1) {
            level.videoCodec = this.avc1toavcoti(codec);
          } else {
            level.audioCodec = codec;
          }
        }
      }

      levels.push(level);
    }
    return levels;
  }

  parseMasterPlaylistMedia(string, baseurl, type) {
    let result, medias = [], id = 0;
    MASTER_PLAYLIST_MEDIA_REGEX.lastIndex = 0;
    while ((result = MASTER_PLAYLIST_MEDIA_REGEX.exec(string)) != null){
      const media = {};
      var attrs = new AttrList(result[1]);
      if(attrs.TYPE === type) {
        media.groupId = attrs['GROUP-ID'];
        media.name = attrs.NAME;
        media.type = type;
        media.default = (attrs.DEFAULT === 'YES');
        media.autoselect = (attrs.AUTOSELECT === 'YES');
        media.forced = (attrs.FORCED === 'YES');
        if (attrs.URI) {
          media.url = this.resolve(attrs.URI, baseurl);
        }
        media.lang = attrs.LANGUAGE;
        if(!media.name) {
            media.name = media.lang;
        }
        media.id = id++;
        medias.push(media);
      }
    }
    return medias;
  }

  avc1toavcoti(codec) {
    var result, avcdata = codec.split('.');
    if (avcdata.length > 2) {
      result = avcdata.shift() + '.';
      result += parseInt(avcdata.shift()).toString(16);
      result += ('000' + parseInt(avcdata.shift()).toString(16)).substr(-4);
    } else {
      result = codec;
    }
    return result;
  }

  parseLevelPlaylist(string, baseurl, id, type) {
    var currentSN = 0,
        totalduration = 0,
        level = {type: null, version: null, url: baseurl, fragments: [], live: true, startSN: 0},
        levelkey = new LevelKey(),
        cc = 0,
        prevFrag = null,
        frag = new Fragment(),
        result,
        i;

    LEVEL_PLAYLIST_REGEX_FAST.lastIndex = 0;

    while ((result = LEVEL_PLAYLIST_REGEX_FAST.exec(string)) !== null) {
      const duration = result[1];
      if (duration) { // INF
        frag.duration = parseFloat(duration);
        // avoid sliced strings    https://github.com/video-dev/hls.js/issues/939
        const title = (' ' + result[2]).slice(1);
        frag.title = title ? title : null;
        frag.tagList.push(title ? [ 'INF',duration,title ] : [ 'INF',duration ]);
      } else if (result[3]) { // url
        if (!isNaN(frag.duration)) {
          const sn = currentSN++;
          frag.type = type;
          frag.start = totalduration;
          frag.levelkey = levelkey;
          frag.sn = sn;
          frag.level = id;
          frag.cc = cc;
          frag.baseurl = baseurl;
          // avoid sliced strings    https://github.com/video-dev/hls.js/issues/939
          frag.relurl = (' ' + result[3]).slice(1);

          level.fragments.push(frag);
          prevFrag = frag;
          totalduration += frag.duration;

          frag = new Fragment();
        }
      } else if (result[4]) { // X-BYTERANGE
        frag.rawByteRange = (' ' + result[4]).slice(1);
        if (prevFrag) {
          const lastByteRangeEndOffset = prevFrag.byteRangeEndOffset;
          if (lastByteRangeEndOffset) {
            frag.lastByteRangeEndOffset = lastByteRangeEndOffset;
          }
        }
      } else if (result[5]) { // PROGRAM-DATE-TIME
        // avoid sliced strings    https://github.com/video-dev/hls.js/issues/939
        frag.rawProgramDateTime = (' ' + result[5]).slice(1);
        frag.tagList.push(['PROGRAM-DATE-TIME', frag.rawProgramDateTime]);
      } else {
        result = result[0].match(LEVEL_PLAYLIST_REGEX_SLOW);
        for (i = 1; i < result.length; i++) {
          if (result[i] !== undefined) {
            break;
          }
        }

        // avoid sliced strings    https://github.com/video-dev/hls.js/issues/939
        const value1 = (' ' + result[i+1]).slice(1);
        const value2 = (' ' + result[i+2]).slice(1);

        switch (result[i]) {
          case '#':
            frag.tagList.push(value2 ? [ value1,value2 ] : [ value1 ]);
            break;
          case 'PLAYLIST-TYPE':
            level.type = value1.toUpperCase();
            break;
          case 'MEDIA-SEQUENCE':
            currentSN = level.startSN = parseInt(value1);
            break;
          case 'TARGETDURATION':
            level.targetduration = parseFloat(value1);
            break;
          case 'VERSION':
            level.version = parseInt(value1);
            break;
          case 'EXTM3U':
            break;
          case 'ENDLIST':
            level.live = false;
            break;
          case 'DIS':
            cc++;
            frag.tagList.push(['DIS']);
            break;
          case 'DISCONTINUITY-SEQ':
            cc = parseInt(value1);
            break;
          case 'KEY':
            // https://tools.ietf.org/html/draft-pantos-http-live-streaming-08#section-3.4.4
            var decryptparams = value1;
            var keyAttrs = new AttrList(decryptparams);
            var decryptmethod = keyAttrs.enumeratedString('METHOD'),
                decrypturi = keyAttrs.URI,
                decryptiv = keyAttrs.hexadecimalInteger('IV');
            if (decryptmethod) {
              levelkey = new LevelKey();
              if ((decrypturi) && (['AES-128', 'SAMPLE-AES'].indexOf(decryptmethod) >= 0)) {
                levelkey.method = decryptmethod;
                // URI to get the key
                levelkey.baseuri = baseurl;
                levelkey.reluri = decrypturi;
                levelkey.key = null;
                // Initialization Vector (IV)
                levelkey.iv = decryptiv;
              }
            }
            break;
          case 'START':
            let startParams = value1;
            let startAttrs = new AttrList(startParams);
            let startTimeOffset = startAttrs.decimalFloatingPoint('TIME-OFFSET');
            //TIME-OFFSET can be 0
            if ( !isNaN(startTimeOffset) ) {
              level.startTimeOffset = startTimeOffset;
            }
            break;
          case 'MAP':
            let mapAttrs = new AttrList(value1);
            frag.relurl = mapAttrs.URI;
            frag.rawByteRange = mapAttrs.BYTERANGE;
            frag.baseurl = baseurl;
            frag.level = id;
            frag.type = type;
            frag.sn = 'initSegment';
            level.initSegment = frag;
            frag = new Fragment();
            break;
          default:
            logger.warn(`line parsed but not handled: ${result}`);
            break;
        }
      }
    }
    frag = prevFrag;
    //logger.log('found ' + level.fragments.length + ' fragments');
    if(frag && !frag.relurl) {
      level.fragments.pop();
      totalduration-=frag.duration;
    }
    level.totalduration = totalduration;
    level.averagetargetduration = totalduration / level.fragments.length;
    level.endSN = currentSN - 1;
    return level;
  }

  loadsuccess(response, stats, context, networkDetails=null) {
    var string = response.data,
        url = response.url,
        type = context.type,
        id = context.id,
        level = context.level,
        hls = this.hls;

    this.loaders[type] = undefined;
    // responseURL not supported on some browsers (it is used to detect URL redirection)
    // data-uri mode also not supported (but no need to detect redirection)
    if (url === undefined || url.indexOf('data:') === 0) {
      // fallback to initial URL
      url = context.url;
    }
    stats.tload = performance.now();
    //stats.mtime = new Date(target.getResponseHeader('Last-Modified'));
    if (string.indexOf('#EXTM3U') === 0) {
      if (string.indexOf('#EXTINF:') > 0) {
        let isLevel = (type !== 'audioTrack' && type !== 'subtitleTrack'),
            levelId = !isNaN(level) ? level : !isNaN(id) ? id : 0,
            levelDetails = this.parseLevelPlaylist(string, url, levelId, (type === 'audioTrack' ? 'audio' : (type === 'subtitleTrack' ? 'subtitle' : 'main') ));
            levelDetails.tload = stats.tload;
        if (type === 'manifest') {
        // first request, stream manifest (no master playlist), fire manifest loaded event with level details
          hls.trigger(Event.MANIFEST_LOADED, {levels: [{url: url, details : levelDetails}], audioTracks : [], url: url, stats: stats, networkDetails: networkDetails});
        }
        stats.tparsed = performance.now();
        if (levelDetails.targetduration) {
          if (isLevel) {
            hls.trigger(Event.LEVEL_LOADED, {details: levelDetails, level: level || 0, id: id || 0, stats: stats, networkDetails: networkDetails});
          } else {
            if (type === 'audioTrack') {
              hls.trigger(Event.AUDIO_TRACK_LOADED, {details: levelDetails, id: id, stats: stats, networkDetails: networkDetails});
            }
            else if (type === 'subtitleTrack') {
              hls.trigger(Event.SUBTITLE_TRACK_LOADED, {details: levelDetails, id: id, stats: stats, networkDetails: networkDetails});
            }
          }
        } else {
          hls.trigger(Event.ERROR, {type: ErrorTypes.NETWORK_ERROR, details: ErrorDetails.MANIFEST_PARSING_ERROR, fatal: true, url: url, reason: 'invalid targetduration', networkDetails: networkDetails});
        }
      } else {
        let levels = this.parseMasterPlaylist(string, url);
        // multi level playlist, parse level info
        if (levels.length) {
          let audioTracks = this.parseMasterPlaylistMedia(string, url, 'AUDIO');
          let subtitles = this.parseMasterPlaylistMedia(string, url, 'SUBTITLES');
          if (audioTracks.length) {
            // check if we have found an audio track embedded in main playlist (audio track without URI attribute)
            let embeddedAudioFound = false;
            audioTracks.forEach(audioTrack => {
              if(!audioTrack.url) {
                embeddedAudioFound = true;
              }
            });
            // if no embedded audio track defined, but audio codec signaled in quality level, we need to signal this main audio track
            // this could happen with playlists with alt audio rendition in which quality levels (main) contains both audio+video. but with mixed audio track not signaled
            if (embeddedAudioFound === false && levels[0].audioCodec && !levels[0].attrs.AUDIO) {
              logger.log('audio codec signaled in quality level, but no embedded audio track signaled, create one');
              audioTracks.unshift({ type : 'main', name : 'main'});
            }
          }
          hls.trigger(Event.MANIFEST_LOADED, {levels, audioTracks, subtitles, url, stats, networkDetails});
        } else {
<<<<<<< HEAD
          if (type === 'manifest') {
            hls.trigger(Event.ERROR, {
              type: ErrorTypes.NETWORK_ERROR,
              details: ErrorDetails.MANIFEST_PARSING_ERROR,
              fatal: true,
              url: url,
              reason: 'no level found in manifest'
            });
          } else {
            hls.trigger(Event.ERROR, {type: ErrorTypes.NETWORK_ERROR, details: ErrorDetails.MANIFEST_EMPTY_ERROR, fatal: false, url: url, reason: 'no level found in manifest', context });
          }
=======
          hls.trigger(Event.ERROR, {type: ErrorTypes.NETWORK_ERROR, details: ErrorDetails.MANIFEST_PARSING_ERROR, fatal: true, url: url, reason: 'no level found in manifest', networkDetails: networkDetails});
>>>>>>> a14b0236
        }
      }
    } else {
      hls.trigger(Event.ERROR, {type: ErrorTypes.NETWORK_ERROR, details: ErrorDetails.MANIFEST_PARSING_ERROR, fatal: true, url: url, reason: 'no EXTM3U delimiter', networkDetails: networkDetails});
    }
  }

  loaderror(response, context, networkDetails=null) {
    var details, fatal,loader = context.loader;
    switch(context.type) {
      case 'manifest':
        details = ErrorDetails.MANIFEST_LOAD_ERROR;
        fatal = true;
        break;
      case 'level':
        details = ErrorDetails.LEVEL_LOAD_ERROR;
        fatal = false;
        break;
      case 'audioTrack':
        details = ErrorDetails.AUDIO_TRACK_LOAD_ERROR;
        fatal = false;
        break;
    }
    if (loader) {
      loader.abort();
      this.loaders[context.type] = undefined;
    }
    this.hls.trigger(Event.ERROR, {type: ErrorTypes.NETWORK_ERROR, details: details, fatal: fatal, url: loader.url, loader: loader, response: response, context : context, networkDetails: networkDetails});
  }

  loadtimeout(stats, context, networkDetails=null) {
    var details, fatal, loader = context.loader;
    switch(context.type) {
      case 'manifest':
        details = ErrorDetails.MANIFEST_LOAD_TIMEOUT;
        fatal = true;
        break;
      case 'level':
        details = ErrorDetails.LEVEL_LOAD_TIMEOUT;
        fatal = false;
        break;
      case 'audioTrack':
        details = ErrorDetails.AUDIO_TRACK_LOAD_TIMEOUT;
        fatal = false;
        break;
    }
    if (loader) {
      loader.abort();
      this.loaders[context.type] = undefined;
    }
    this.hls.trigger(Event.ERROR, {type: ErrorTypes.NETWORK_ERROR, details: details, fatal: fatal, url: loader.url, loader: loader, context : context, networkDetails: networkDetails});
  }
}

export default PlaylistLoader;<|MERGE_RESOLUTION|>--- conflicted
+++ resolved
@@ -509,7 +509,6 @@
           }
           hls.trigger(Event.MANIFEST_LOADED, {levels, audioTracks, subtitles, url, stats, networkDetails});
         } else {
-<<<<<<< HEAD
           if (type === 'manifest') {
             hls.trigger(Event.ERROR, {
               type: ErrorTypes.NETWORK_ERROR,
@@ -519,11 +518,9 @@
               reason: 'no level found in manifest'
             });
           } else {
-            hls.trigger(Event.ERROR, {type: ErrorTypes.NETWORK_ERROR, details: ErrorDetails.MANIFEST_EMPTY_ERROR, fatal: false, url: url, reason: 'no level found in manifest', context });
+            hls.trigger(Event.ERROR, {type: ErrorTypes.NETWORK_ERROR, details: ErrorDetails.MANIFEST_PARSING_ERROR, fatal: true, url: url, reason: 'no level found in manifest', networkDetails });
+
           }
-=======
-          hls.trigger(Event.ERROR, {type: ErrorTypes.NETWORK_ERROR, details: ErrorDetails.MANIFEST_PARSING_ERROR, fatal: true, url: url, reason: 'no level found in manifest', networkDetails: networkDetails});
->>>>>>> a14b0236
         }
       }
     } else {
