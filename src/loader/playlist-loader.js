--- conflicted
+++ resolved
@@ -72,13 +72,6 @@
       logger.log(`loading playlist for level ${context.level}`);
     }
     loader  = this.loaders[context.type] = context.loader = typeof(config.pLoader) !== 'undefined' ? new config.pLoader(config) : new config.loader(config);
-<<<<<<< HEAD
-    if (url) {
-      loader.load(url, context, '', this.loadsuccess.bind(this), this.loaderror.bind(this), this.loadtimeout.bind(this), timeout, retry, retryDelay);
-    } else {
-      this.loaderror(null, context);
-    }
-=======
     context.url = url;
     context.responseType = '';
 
@@ -86,7 +79,6 @@
     loaderConfig = { timeout : timeout, maxRetry : retry , retryDelay : retryDelay, maxRetryDelay : maxRetryDelay};
     loaderCallbacks = { onSuccess : this.loadsuccess.bind(this), onError :this.loaderror.bind(this), onTimeout : this.loadtimeout.bind(this)};
     loader.load(context,loaderConfig,loaderCallbacks);
->>>>>>> 754733bd
   }
 
   resolve(url, baseUrl) {
@@ -424,11 +416,7 @@
       loader.abort();
       this.loaders[context.type] = undefined;
     }
-<<<<<<< HEAD
-    this.hls.trigger(Event.ERROR, {type: ErrorTypes.NETWORK_ERROR, details: details, fatal: fatal, url: loader.url, loader: loader, response: event && event.currentTarget, context : context});
-=======
     this.hls.trigger(Event.ERROR, {type: ErrorTypes.NETWORK_ERROR, details: details, fatal: fatal, url: loader.url, loader: loader, response: response, context : context});
->>>>>>> 754733bd
   }
 
   loadtimeout(stats, context) {
