--- conflicted
+++ resolved
@@ -78,11 +78,7 @@
       retry = config.levelLoadingMaxRetry;
       timeout = config.levelLoadingTimeOut;
       retryDelay = config.levelLoadingRetryDelay;
-<<<<<<< HEAD
-      maxRetryDelay = config.levelLoadingMaxRetryTimeOut;
-=======
       maxRetryDelay = config.levelLoadingMaxRetryTimeout;
->>>>>>> ac72ae33
       logger.log(`loading playlist for level ${context.level}`);
     }
     loader  = this.loaders[context.type] = context.loader = typeof(config.pLoader) !== 'undefined' ? new config.pLoader(config) : new config.loader(config);
@@ -135,17 +131,9 @@
   }
 
   parseMasterPlaylistMedia(string, baseurl, type) {
-<<<<<<< HEAD
-    let result, medias = [], id = 0;
-
-    // https://regex101.com is your friend
-    const re = /#EXT-X-MEDIA:(.*)/g;
-    while ((result = re.exec(string)) != null){
-=======
     let result, medias = [];
     MASTER_PLAYLIST_MEDIA_REGEX.lastIndex = 0;
     while ((result = MASTER_PLAYLIST_MEDIA_REGEX.exec(string)) != null){
->>>>>>> ac72ae33
       const media = {};
       var attrs = new AttrList(result[1]);
       if(attrs.TYPE === type) {
@@ -231,13 +219,8 @@
         byteRangeStartOffset = null,
         tagList = [];
 
-<<<<<<< HEAD
-    regexp = /(?:(?:#(EXTM3U))|(?:#EXT-X-(PLAYLIST-TYPE):(.+))|(?:#EXT-X-(MEDIA-SEQUENCE): *(\d+))|(?:#EXT-X-(TARGETDURATION): *(\d+))|(?:#EXT-X-(KEY):(.+))|(?:#EXT-X-(START):(.+))|(?:#EXT(INF): *(\d*(?:\.\d+)?)(?:,(.*))?)|(?:(?!#)()(\S.+))|(?:#EXT-X-(BYTERANGE): *(\d+(?:@\d+(?:\.\d+)?)?)|(?:#EXT-X-(ENDLIST))|(?:#EXT-X-(DISCONTINUITY-SEQ)UENCE:(\d+))|(?:#EXT-X-(DIS)CONTINUITY))|(?:#EXT-X-(PROGRAM-DATE-TIME):(.+))|(?:#EXT-X-(VERSION):(\d+))|(?:(#)(.*):(.*))|(?:(#)(.*)))(?:.*)\r?\n?/g;
-    while ((result = regexp.exec(string)) !== null) {
-=======
     LEVEL_PLAYLIST_REGEX.lastIndex = 0;
     while ((result = LEVEL_PLAYLIST_REGEX.exec(string)) !== null) {
->>>>>>> ac72ae33
       result.shift();
       result = result.filter(function(n) { return (n !== undefined); });
       switch (result[0]) {
@@ -380,14 +363,8 @@
     //stats.mtime = new Date(target.getResponseHeader('Last-Modified'));
     if (string.indexOf('#EXTM3U') === 0) {
       if (string.indexOf('#EXTINF:') > 0) {
-<<<<<<< HEAD
         let isLevel = (type !== 'audioTrack' && type !== 'subtitleTrack'),
             levelDetails = this.parseLevelPlaylist(string, url, level || id || 0, (type === 'audioTrack' ? 'audio' : (type === 'subtitleTrack' ? 'subtitle' : 'main') ));
-            levelDetails.tload = stats.tload;
-=======
-        let isLevel = (type !== 'audioTrack'),
-            levelDetails = this.parseLevelPlaylist(string, url, (isLevel ? level : id) || 0, isLevel ? 'main' : 'audio');
->>>>>>> ac72ae33
         if (type === 'manifest') {
         // first request, stream manifest (no master playlist), fire manifest loaded event with level details
           hls.trigger(Event.MANIFEST_LOADED, {levels: [{url: url, details : levelDetails}], audioTracks : [], url: url, stats: stats});
@@ -397,16 +374,12 @@
           if (isLevel) {
             hls.trigger(Event.LEVEL_LOADED, {details: levelDetails, level: level || 0, id: id || 0, stats: stats});
           } else {
-<<<<<<< HEAD
             if (type === 'audioTrack') {
               hls.trigger(Event.AUDIO_TRACK_LOADED, {details: levelDetails, id: id, stats: stats});
             }
             else if (type === 'subtitleTrack') {
               hls.trigger(Event.SUBTITLE_TRACK_LOADED, {details: levelDetails, id: id, stats: stats});
             }
-=======
-            hls.trigger(Event.AUDIO_TRACK_LOADED, {details: levelDetails, id: id, stats: stats});
->>>>>>> ac72ae33
           }
         } else {
           hls.trigger(Event.ERROR, {type: ErrorTypes.NETWORK_ERROR, details: ErrorDetails.MANIFEST_PARSING_ERROR, fatal: true, url: url, reason: 'invalid targetduration'});
