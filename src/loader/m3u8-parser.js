--- conflicted
+++ resolved
@@ -1,14 +1,3 @@
-<<<<<<< HEAD
-import * as URLToolkit from 'url-toolkit';
-
-import Fragment from './fragment';
-import Level from './level';
-import LevelKey from './level-key';
-
-import AttrList from '../utils/attr-list';
-import { logger } from '../utils/logger';
-import { isCodecType } from '../utils/codecs';
-=======
 import URLToolkit from "url-toolkit";
 
 import Fragment from "./fragment";
@@ -17,7 +6,6 @@
 import AttrList from "../utils/attr-list";
 import { logger } from "../utils/logger";
 import { isCodecType } from "../utils/codecs";
->>>>>>> ecc4a16e
 
 /**
  * M3U8 parser
@@ -28,15 +16,6 @@
 const MASTER_PLAYLIST_REGEX = /#EXT-X-STREAM-INF:([^\n\r]*)[\r\n]+([^\r\n]+)/g;
 const MASTER_PLAYLIST_MEDIA_REGEX = /#EXT-X-MEDIA:(.*)/g;
 
-<<<<<<< HEAD
-const LEVEL_PLAYLIST_REGEX_FAST = new RegExp([
-  /#EXTINF:\s*(\d*(?:\.\d+)?)(?:,(.*)\s+)?/.source, // duration (#EXTINF:<duration>,<title>), group 1 => duration, group 2 => title
-  /|(?!#)([\S+ ?]+)/.source, // segment URI, group 3 => the URI (note newline is not eaten)
-  /|#EXT-X-BYTERANGE:*(.+)/.source, // next segment's byterange, group 4 => range spec (x@y)
-  /|#EXT-X-PROGRAM-DATE-TIME:(.+)/.source, // next segment's program date/time group 5 => the datetime spec
-  /|#.*/.source // All other non-segment oriented tags will match with all groups empty
-].join(''), 'g');
-=======
 const LEVEL_PLAYLIST_REGEX_FAST = new RegExp(
   [
     /#EXTINF:\s*(\d*(?:\.\d+)?)(?:,(.*)\s+)?/.source, // duration (#EXTINF:<duration>,<title>), group 1 => duration, group 2 => title
@@ -47,7 +26,6 @@
   ].join(""),
   "g"
 );
->>>>>>> ecc4a16e
 
 const LEVEL_PLAYLIST_REGEX_SLOW = /(?:(?:#(EXTM3U))|(?:#EXT-X-(PLAYLIST-TYPE):(.+))|(?:#EXT-X-(MEDIA-SEQUENCE): *(\d+))|(?:#EXT-X-(TARGETDURATION): *(\d+))|(?:#EXT-X-(KEY):(.+))|(?:#EXT-X-(START):(.+))|(?:#EXT-X-(ENDLIST))|(?:#EXT-X-(DISCONTINUITY-SEQ)UENCE:(\d+))|(?:#EXT-X-(DIS)CONTINUITY))|(?:#EXT-X-(VERSION):(\d+))|(?:#EXT-X-(MAP):(.+))|(?:(#)([^:]*):(.*))|(?:(#)(.*))(?:.*)\r?\n?/;
 
@@ -71,15 +49,9 @@
     return matchingGroup;
   }
 
-<<<<<<< HEAD
-  static convertAVC1ToAVCOTI (codec) {
-    let avcdata = codec.split('.');
-    let result;
-=======
   static convertAVC1ToAVCOTI(codec) {
     let result,
       avcdata = codec.split(".");
->>>>>>> ecc4a16e
     if (avcdata.length > 2) {
       result = avcdata.shift() + ".";
       result += parseInt(avcdata.shift()).toString(16);
@@ -94,14 +66,9 @@
     return URLToolkit.buildAbsoluteURL(baseUrl, url, { alwaysNormalize: true });
   }
 
-<<<<<<< HEAD
-  static parseMasterPlaylist (string, baseurl) {
-    let levels = [];
-=======
   static parseMasterPlaylist(string, baseurl) {
     let levels = [],
       result;
->>>>>>> ecc4a16e
     MASTER_PLAYLIST_REGEX.lastIndex = 0;
 
     function setCodecs(codecs, level) {
@@ -194,20 +161,6 @@
     return medias;
   }
 
-<<<<<<< HEAD
-  static parseLevelPlaylist (string, baseurl, id, type, levelUrlId) {
-    let currentSN = 0;
-    let totalduration = 0;
-    let level = new Level(baseurl);
-    let levelkey = new LevelKey();
-    let cc = 0;
-    let prevFrag = null;
-    let frag = new Fragment();
-    let result;
-    let i;
-
-    let firstPdtIndex = null;
-=======
   static parseLevelPlaylist(string, baseurl, id, type, levelUrlId) {
     let currentSN = 0,
       totalduration = 0,
@@ -225,7 +178,6 @@
       frag = new Fragment(),
       result,
       i;
->>>>>>> ecc4a16e
 
     LEVEL_PLAYLIST_REGEX_FAST.lastIndex = 0;
 
@@ -237,16 +189,10 @@
         // avoid sliced strings    https://github.com/video-dev/hls.js/issues/939
         const title = (" " + result[2]).slice(1);
         frag.title = title || null;
-<<<<<<< HEAD
-        frag.tagList.push(title ? [ 'INF', duration, title ] : [ 'INF', duration ]);
-      } else if (result[3]) { // url
-        if (Number.isFinite(frag.duration)) {
-=======
         frag.tagList.push(title ? ["INF", duration, title] : ["INF", duration]);
       } else if (result[3]) {
         // url
         if (!isNaN(frag.duration)) {
->>>>>>> ecc4a16e
           const sn = currentSN++;
           frag.type = type;
           frag.start = totalduration;
@@ -257,10 +203,6 @@
           frag.urlId = levelUrlId;
           frag.baseurl = baseurl;
           // avoid sliced strings    https://github.com/video-dev/hls.js/issues/939
-<<<<<<< HEAD
-          frag.relurl = (' ' + result[3]).slice(1);
-          assignProgramDateTime(frag, prevFrag);
-=======
           frag.relurl = (" " + result[3]).slice(1);
 
           if (level.programDateTime) {
@@ -278,7 +220,6 @@
             }
             frag.endPdt = frag.pdt + frag.duration * 1000;
           }
->>>>>>> ecc4a16e
 
           level.fragments.push(frag);
           prevFrag = frag;
@@ -286,14 +227,9 @@
 
           frag = new Fragment();
         }
-<<<<<<< HEAD
-      } else if (result[4]) { // X-BYTERANGE
-        const data = (' ' + result[4]).slice(1);
-=======
       } else if (result[4]) {
         // X-BYTERANGE
         frag.rawByteRange = (" " + result[4]).slice(1);
->>>>>>> ecc4a16e
         if (prevFrag) {
           frag.setByteRange(data, prevFrag);
         } else {
@@ -302,19 +238,12 @@
       } else if (result[5]) {
         // PROGRAM-DATE-TIME
         // avoid sliced strings    https://github.com/video-dev/hls.js/issues/939
-<<<<<<< HEAD
-        frag.rawProgramDateTime = (' ' + result[5]).slice(1);
-        frag.tagList.push(['PROGRAM-DATE-TIME', frag.rawProgramDateTime]);
-        if (firstPdtIndex === null) {
-          firstPdtIndex = level.fragments.length;
-=======
         frag.rawProgramDateTime = (" " + result[5]).slice(1);
         frag.tagList.push(["PROGRAM-DATE-TIME", frag.rawProgramDateTime]);
         if (level.programDateTime === undefined) {
           level.programDateTime = new Date(
             new Date(Date.parse(result[5])) - 1000 * totalduration
           );
->>>>>>> ecc4a16e
         }
       } else {
         result = result[0].match(LEVEL_PLAYLIST_REGEX_SLOW);
@@ -329,84 +258,6 @@
         const value2 = (" " + result[i + 2]).slice(1);
 
         switch (result[i]) {
-<<<<<<< HEAD
-        case '#':
-          frag.tagList.push(value2 ? [ value1, value2 ] : [ value1 ]);
-          break;
-        case 'PLAYLIST-TYPE':
-          level.type = value1.toUpperCase();
-          break;
-        case 'MEDIA-SEQUENCE':
-          currentSN = level.startSN = parseInt(value1);
-          break;
-        case 'TARGETDURATION':
-          level.targetduration = parseFloat(value1);
-          break;
-        case 'VERSION':
-          level.version = parseInt(value1);
-          break;
-        case 'EXTM3U':
-          break;
-        case 'ENDLIST':
-          level.live = false;
-          break;
-        case 'DIS':
-          cc++;
-          frag.tagList.push(['DIS']);
-          break;
-        case 'DISCONTINUITY-SEQ':
-          cc = parseInt(value1);
-          break;
-        case 'KEY': {
-          // https://tools.ietf.org/html/draft-pantos-http-live-streaming-08#section-3.4.4
-          const decryptparams = value1;
-          const keyAttrs = new AttrList(decryptparams);
-          const decryptmethod = keyAttrs.enumeratedString('METHOD');
-          const decrypturi = keyAttrs.URI;
-          const decryptiv = keyAttrs.hexadecimalInteger('IV');
-
-          if (decryptmethod) {
-            levelkey = new LevelKey();
-            if ((decrypturi) && (['AES-128', 'SAMPLE-AES', 'SAMPLE-AES-CENC'].indexOf(decryptmethod) >= 0)) {
-              levelkey.method = decryptmethod;
-              // URI to get the key
-              levelkey.baseuri = baseurl;
-              levelkey.reluri = decrypturi;
-              levelkey.key = null;
-              // Initialization Vector (IV)
-              levelkey.iv = decryptiv;
-            }
-          }
-          break;
-        }
-        case 'START': {
-          const startAttrs = new AttrList(value1);
-          const startTimeOffset = startAttrs.decimalFloatingPoint('TIME-OFFSET');
-          // TIME-OFFSET can be 0
-          if (Number.isFinite(startTimeOffset)) {
-            level.startTimeOffset = startTimeOffset;
-          }
-          break;
-        }
-        case 'MAP': {
-          const mapAttrs = new AttrList(value1);
-          frag.relurl = mapAttrs.URI;
-          if (mapAttrs.BYTERANGE) {
-            frag.setByteRange(mapAttrs.BYTERANGE);
-          }
-          frag.baseurl = baseurl;
-          frag.level = id;
-          frag.type = type;
-          frag.sn = 'initSegment';
-          level.initSegment = frag;
-          frag = new Fragment();
-          frag.rawProgramDateTime = level.initSegment.rawProgramDateTime;
-          break;
-        }
-        default:
-          logger.warn(`line parsed but not handled: ${result}`);
-          break;
-=======
           case "#":
             frag.tagList.push(value2 ? [value1, value2] : [value1]);
             break;
@@ -485,7 +336,6 @@
           default:
             logger.warn(`line parsed but not handled: ${result}`);
             break;
->>>>>>> ecc4a16e
         }
       }
     }
