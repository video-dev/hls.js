--- conflicted
+++ resolved
@@ -218,14 +218,9 @@
         logger.log(`Loading key for ${foundFrag.sn}`);
         this.state = State.KEY_LOADING;
         this.hls.trigger(Event.KEY_LOADING, { frag: foundFrag });
-<<<<<<< HEAD
-      } else if (foundFrag && fragmentTracker.getState(foundFrag) === FragmentState.NOT_LOADED) {
-        // only load if fragment is not loaded
-=======
       } else if (foundFrag && this.fragmentTracker.getState(foundFrag) === FragmentState.NOT_LOADED) {
         // only load if fragment is not loaded        
         foundFrag.trackId = trackId; // Frags don't know their subtitle track ID, so let's just add that...
->>>>>>> 0d23c191
         this.fragCurrent = foundFrag;
         this.state = State.FRAG_LOADING;
         this.hls.trigger(Event.FRAG_LOADING, { frag: foundFrag });
