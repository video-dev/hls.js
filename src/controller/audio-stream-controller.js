--- conflicted
+++ resolved
@@ -304,23 +304,8 @@
           // logger.log('      loading frag ' + i +',pos/bufEnd:' + pos.toFixed(3) + '/' + bufferEnd.toFixed(3));
           if (frag.encrypted) {
             logger.log(`Loading key for ${frag.sn} of [${trackDetails.startSN} ,${trackDetails.endSN}],track ${trackId}`);
-<<<<<<< HEAD
             this._loadKey(frag);
           }
-=======
-            this.state = State.KEY_LOADING;
-            hls.trigger(Event.KEY_LOADING, { frag: frag });
-          } else {
-            logger.log(`Loading ${frag.sn}, cc: ${frag.cc} of [${trackDetails.startSN} ,${trackDetails.endSN}],track ${trackId}, currentTime:${pos},bufferEnd:${bufferEnd.toFixed(3)}`);
-            // only load if fragment is not loaded or if in audio switch
-            // we force a frag loading in audio switch as fragment tracker might not have evicted previous frags in case of quick audio switch
-            this.fragCurrent = frag;
-            if (audioSwitch || this.fragmentTracker.getState(frag) === FragmentState.NOT_LOADED) {
-              this.startFragRequested = true;
-              if (Number.isFinite(frag.sn)) {
-                this.nextLoadPosition = frag.start + frag.duration;
-              }
->>>>>>> d8be3dcc
 
           logger.log(`Loading ${frag.sn}, cc: ${frag.cc} of [${trackDetails.startSN} ,${trackDetails.endSN}],track ${trackId}, currentTime:${pos},bufferEnd:${bufferEnd.toFixed(3)}`);
           // only load if fragment is not loaded or if in audio switch
