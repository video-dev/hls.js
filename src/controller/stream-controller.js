--- conflicted
+++ resolved
@@ -926,14 +926,7 @@
         if (!demuxer) {
           demuxer = this.demuxer = new Demuxer(this.hls,'main');
         }
-<<<<<<< HEAD
-        demuxer.push(data.payload, audioCodec, currentLevel.videoCodec, start, fragCurrent, level, sn, duration);
-=======
-        // time Offset is accurate if level PTS is known, or if playlist is not sliding (not live)
-        let accurateTimeOffset = details.PTSKnown || !details.live;
-        demuxer.push(data.payload, audioCodec, currentLevel.videoCodec, start, fragCurrent.cc, level, sn, duration, fragCurrent.decryptdata, accurateTimeOffset);
->>>>>>> 2a059a6f
-      }
+        // time Offset is accurate if level PTS is known, or if playlist is not sliding (not live)        let accurateTimeOffset = details.PTSKnown || !details.live;        demuxer.push(data.payload, audioCodec, currentLevel.videoCodec, start, fragCurrent, level, sn, duration, accurateTimeOffset);      }
     }
     this.fragLoadError = 0;
   }
