/*
 * Stream Controller
*/

import BinarySearch from '../utils/binary-search';
import { BufferHelper } from '../utils/buffer-helper';
import Demuxer from '../demux/demuxer';
import Event from '../events';
import { FragmentState } from './fragment-tracker';
<<<<<<< HEAD
import { ElementaryStreamTypes } from '../loader/fragment';
import { PlaylistLevelType } from '../types/loader';
=======
import Fragment from '../loader/fragment';
import { PlaylistLoader } from '../loader/playlist-loader';
>>>>>>> 1fccb22f
import * as LevelHelper from './level-helper';
import TimeRanges from '../utils/time-ranges';
import { ErrorDetails } from '../errors';
import { logger } from '../utils/logger';
import { alignStream } from '../utils/discontinuities';
import { findFragmentByPDT, findFragmentByPTS } from './fragment-finders';
import GapController from './gap-controller';
import BaseStreamController, { State } from './base-stream-controller';

const TICK_INTERVAL = 100; // how often to tick in ms

class StreamController extends BaseStreamController {
  constructor (hls, fragmentTracker) {
    super(hls,
      Event.MEDIA_ATTACHED,
      Event.MEDIA_DETACHING,
      Event.MANIFEST_LOADING,
      Event.MANIFEST_PARSED,
      Event.LEVEL_LOADED,
      Event.KEY_LOADED,
      Event.FRAG_LOADED,
      Event.FRAG_LOAD_EMERGENCY_ABORTED,
      Event.FRAG_PARSING_INIT_SEGMENT,
      Event.FRAG_PARSING_DATA,
      Event.FRAG_PARSED,
      Event.ERROR,
      Event.AUDIO_TRACK_SWITCHING,
      Event.AUDIO_TRACK_SWITCHED,
      Event.BUFFER_CREATED,
      Event.BUFFER_APPENDED,
      Event.BUFFER_FLUSHED);

    this.fragmentTracker = fragmentTracker;
    this.config = hls.config;
    this.audioCodecSwap = false;
    this._state = State.STOPPED;
    this.stallReported = false;
    this.gapController = null;
<<<<<<< HEAD
    this.altAudio = false;
=======
  }

  onHandlerDestroying () {
    this.gapController.destroy();
    this.gapController = null;
    this.stopLoad();
    super.onHandlerDestroying();
  }

  onHandlerDestroyed () {
    this.state = State.STOPPED;
    this.fragmentTracker = null;
    super.onHandlerDestroyed();
>>>>>>> 1fccb22f
  }

  startLoad (startPosition) {
    if (this.levels) {
      let lastCurrentTime = this.lastCurrentTime, hls = this.hls;
      this.stopLoad();
      this.setInterval(TICK_INTERVAL);
      this.level = -1;
      this.fragLoadError = 0;
      if (!this.startFragRequested) {
        // determine load level
        let startLevel = hls.startLevel;
        if (startLevel === -1) {
          // -1 : guess start Level by doing a bitrate test by loading first fragment of lowest quality level
          startLevel = 0;
          this.bitrateTest = true;
        }
        // set new level to playlist loader : this will trigger start level load
        // hls.nextLoadLevel remains until it is set to a new value or until a new frag is successfully loaded
        this.level = hls.nextLoadLevel = startLevel;
        this.loadedmetadata = false;
      }
      // if startPosition undefined but lastCurrentTime set, set startPosition to last currentTime
      if (lastCurrentTime > 0 && startPosition === -1) {
        logger.log(`override startPosition with lastCurrentTime @${lastCurrentTime.toFixed(3)}`);
        startPosition = lastCurrentTime;
      }
      this.state = State.IDLE;
      this.nextLoadPosition = this.startPosition = this.lastCurrentTime = startPosition;
      this.tick();
    } else {
      this.forceStartLoad = true;
      this.state = State.STOPPED;
    }
  }

  stopLoad () {
    this.forceStartLoad = false;
    super.stopLoad();
  }

  doTick () {
    switch (this.state) {
    case State.BUFFER_FLUSHING:
      // in buffer flushing state, reset fragLoadError counter
      this.fragLoadError = 0;
      break;
    case State.IDLE:
      this._doTickIdle();
      break;
    case State.WAITING_LEVEL:
      var level = this.levels[this.level];
      // check if playlist is already loaded
      if (level && level.details) {
        this.state = State.IDLE;
      }

      break;
    case State.FRAG_LOADING_WAITING_RETRY:
      var now = window.performance.now();
      var retryDate = this.retryDate;
      // if current time is gt than retryDate, or if media seeking let's switch to IDLE state to retry loading
      if (!retryDate || (now >= retryDate) || (this.media && this.media.seeking)) {
        logger.log('mediaController: retryDate reached, switch back to IDLE state');
        this.state = State.IDLE;
      }
      break;
    case State.ERROR:
    case State.STOPPED:
    case State.FRAG_LOADING:
    case State.PARSING:
    case State.PARSED:
    case State.ENDED:
      break;
    default:
      break;
    }
    // check buffer
    this._checkBuffer();
    // check/update current fragment
    this._checkFragmentChanged();
  }

  // Ironically the "idle" state is the on we do the most logic in it seems ....
  // NOTE: Maybe we could rather schedule a check for buffer length after half of the currently
  //       played segment, or on pause/play/seek instead of naively checking every 100ms?
  _doTickIdle () {
    const hls = this.hls,
      config = hls.config,
      media = this.media;

    // if start level not parsed yet OR
    // if video not attached AND start fragment already requested OR start frag prefetch disable
    // exit loop, as we either need more info (level not parsed) or we need media to be attached to load new fragment
    if (this.levelLastLoaded === undefined || (
      !media && (this.startFragRequested || !config.startFragPrefetch))) {
      return;
    }

    // if we have not yet loaded any fragment, start loading from start position
    let pos;
    if (this.loadedmetadata) {
      pos = media.currentTime;
    } else {
      pos = this.nextLoadPosition;
    }

    // determine next load level
    let level = hls.nextLoadLevel,
      levelInfo = this.levels[level];

    if (!levelInfo) {
      return;
    }

    let levelBitrate = levelInfo.bitrate,
      maxBufLen;

    // compute max Buffer Length that we could get from this load level, based on level bitrate.
    if (levelBitrate) {
      maxBufLen = Math.max(8 * config.maxBufferSize / levelBitrate, config.maxBufferLength);
    } else {
      maxBufLen = config.maxBufferLength;
    }

    maxBufLen = Math.min(maxBufLen, config.maxMaxBufferLength);

    // determine next candidate fragment to be loaded, based on current position and end of buffer position
    // ensure up to `config.maxMaxBufferLength` of buffer upfront

    const bufferInfo = BufferHelper.mediaBufferInfo(this.mediaBuffer ? this.mediaBuffer : media, pos, config.maxBufferHole),
      bufferLen = bufferInfo.len;
    // Stay idle if we are still with buffer margins
    if (bufferLen >= maxBufLen) {
      return;
    }

    // if buffer length is less than maxBufLen try to load a new fragment ...
    logger.trace(`buffer length of ${bufferLen.toFixed(3)} is below max of ${maxBufLen.toFixed(3)}. checking for more payload ...`);

    // set next load level : this will trigger a playlist load if needed
    this.level = hls.nextLoadLevel = level;

    const levelDetails = levelInfo.details;
    // if level info not retrieved yet, switch state and wait for level retrieval
    // if live playlist, ensure that new playlist has been refreshed to avoid loading/try to load
    // a useless and outdated fragment (that might even introduce load error if it is already out of the live playlist)
    if (!levelDetails || (levelDetails.live && this.levelLastLoaded !== level)) {
      this.state = State.WAITING_LEVEL;
      return;
    }

    if (this._streamEnded(bufferInfo, levelDetails)) {
      const data = {};
      if (this.altAudio) {
        data.type = 'video';
      }

      this.hls.trigger(Event.BUFFER_EOS, data);
      this.state = State.ENDED;
      return;
    }
    // if we have the levelDetails for the selected variant, lets continue enrichen our stream (load keys/fragments or trigger EOS, etc..)
    this._fetchPayloadOrEos(pos, bufferInfo, levelDetails);
  }

  _fetchPayloadOrEos (pos, bufferInfo, levelDetails) {
    const fragPrevious = this.fragPrevious,
      level = this.level,
      fragments = levelDetails.fragments,
      fragLen = fragments.length;

    // empty playlist
    if (fragLen === 0) {
      return;
    }

    // find fragment index, contiguous with end of buffer position
    let start = fragments[0].start,
      end = fragments[fragLen - 1].start + fragments[fragLen - 1].duration,
      bufferEnd = bufferInfo.end,
      frag;

    if (levelDetails.initSegment && !levelDetails.initSegment.data) {
      frag = levelDetails.initSegment;
    } else {
      // in case of live playlist we need to ensure that requested position is not located before playlist start
      if (levelDetails.live) {
        let initialLiveManifestSize = this.config.initialLiveManifestSize;
        if (fragLen < initialLiveManifestSize) {
          logger.warn(`Can not start playback of a level, reason: not enough fragments ${fragLen} < ${initialLiveManifestSize}`);
          return;
        }

        frag = this._ensureFragmentAtLivePoint(levelDetails, bufferEnd, start, end, fragPrevious, fragments, fragLen);
        // if it explicitely returns null don't load any fragment and exit function now
        if (frag === null) {
          return;
        }
      } else {
        // VoD playlist: if bufferEnd before start of playlist, load first fragment
        if (bufferEnd < start) {
          frag = fragments[0];
        }
      }
    }
    if (!frag) {
      frag = this._findFragment(start, fragPrevious, fragLen, fragments, bufferEnd, end, levelDetails);
    }

    if (frag) {
      if (frag.encrypted) {
        logger.log(`Loading key for ${frag.sn} of [${levelDetails.startSN} ,${levelDetails.endSN}],level ${level}`);
        this._loadKey(frag);
      } else {
        logger.log(`Loading ${frag.sn} of [${levelDetails.startSN} ,${levelDetails.endSN}],level ${level}, currentTime:${pos.toFixed(3)},bufferEnd:${bufferEnd.toFixed(3)}`);
        this._loadFragment(frag);
      }
    }
  }

  _ensureFragmentAtLivePoint (levelDetails, bufferEnd, start, end, fragPrevious, fragments, fragLen) {
    const config = this.hls.config, media = this.media;

    let frag;

    // check if requested position is within seekable boundaries :
    // logger.log(`start/pos/bufEnd/seeking:${start.toFixed(3)}/${pos.toFixed(3)}/${bufferEnd.toFixed(3)}/${this.media.seeking}`);
    let maxLatency = config.liveMaxLatencyDuration !== undefined ? config.liveMaxLatencyDuration : config.liveMaxLatencyDurationCount * levelDetails.targetduration;

    if (bufferEnd < Math.max(start - config.maxFragLookUpTolerance, end - maxLatency)) {
      let liveSyncPosition = this.liveSyncPosition = this.computeLivePosition(start, levelDetails);
      bufferEnd = liveSyncPosition;
      if (media && !media.paused && media.readyState && media.duration > liveSyncPosition && liveSyncPosition > media.currentTime) {
        logger.log(`buffer end: ${bufferEnd.toFixed(3)} is located too far from the end of live sliding playlist, reset currentTime to : ${liveSyncPosition.toFixed(3)}`);
        media.currentTime = liveSyncPosition;
      }

      this.nextLoadPosition = liveSyncPosition;
    }

    // if end of buffer greater than live edge, don't load any fragment
    // this could happen if live playlist intermittently slides in the past.
    // level 1 loaded [182580161,182580167]
    // level 1 loaded [182580162,182580169]
    // Loading 182580168 of [182580162 ,182580169],level 1 ..
    // Loading 182580169 of [182580162 ,182580169],level 1 ..
    // level 1 loaded [182580162,182580168] <============= here we should have bufferEnd > end. in that case break to avoid reloading 182580168
    // level 1 loaded [182580164,182580171]
    //
    // don't return null in case media not loaded yet (readystate === 0)
    if (levelDetails.PTSKnown && bufferEnd > end && media && media.readyState) {
      return null;
    }

    if (this.startFragRequested && !levelDetails.PTSKnown) {
      /* we are switching level on live playlist, but we don't have any PTS info for that quality level ...
         try to load frag matching with next SN.
         even if SN are not synchronized between playlists, loading this frag will help us
         compute playlist sliding and find the right one after in case it was not the right consecutive one */
      if (fragPrevious) {
        if (levelDetails.hasProgramDateTime) {
          // Relies on PDT in order to switch bitrates (Support EXT-X-DISCONTINUITY without EXT-X-DISCONTINUITY-SEQUENCE)
          logger.log(`live playlist, switching playlist, load frag with same PDT: ${fragPrevious.programDateTime}`);
          frag = findFragmentByPDT(fragments, fragPrevious.endProgramDateTime, config.maxFragLookUpTolerance);
        } else {
          // Uses buffer and sequence number to calculate switch segment (required if using EXT-X-DISCONTINUITY-SEQUENCE)
          const targetSN = fragPrevious.sn + 1;
          if (targetSN >= levelDetails.startSN && targetSN <= levelDetails.endSN) {
            const fragNext = fragments[targetSN - levelDetails.startSN];
            if (fragPrevious.cc === fragNext.cc) {
              frag = fragNext;
              logger.log(`live playlist, switching playlist, load frag with next SN: ${frag.sn}`);
            }
          }
          // next frag SN not available (or not with same continuity counter)
          // look for a frag sharing the same CC
          if (!frag) {
            frag = BinarySearch.search(fragments, function (frag) {
              return fragPrevious.cc - frag.cc;
            });
            if (frag) {
              logger.log(`live playlist, switching playlist, load frag with same CC: ${frag.sn}`);
            }
          }
        }
      }
      if (!frag) {
        /* we have no idea about which fragment should be loaded.
           so let's load mid fragment. it will help computing playlist sliding and find the right one
        */
        frag = fragments[Math.min(fragLen - 1, Math.round(fragLen / 2))];
        logger.log(`live playlist, switching playlist, unknown, load middle frag : ${frag.sn}`);
      }
    }

    return frag;
  }

  _findFragment (start, fragPreviousLoad, fragmentIndexRange, fragments, bufferEnd, end, levelDetails) {
    const config = this.hls.config;
    let fragNextLoad;

    if (bufferEnd < end) {
      const lookupTolerance = (bufferEnd > end - config.maxFragLookUpTolerance) ? 0 : config.maxFragLookUpTolerance;
      // Remove the tolerance if it would put the bufferEnd past the actual end of stream
      // Uses buffer and sequence number to calculate switch segment (required if using EXT-X-DISCONTINUITY-SEQUENCE)
      fragNextLoad = findFragmentByPTS(fragPreviousLoad, fragments, bufferEnd, lookupTolerance);
    } else {
      // reach end of playlist
      fragNextLoad = fragments[fragmentIndexRange - 1];
    }

    if (fragNextLoad) {
      const curSNIdx = fragNextLoad.sn - levelDetails.startSN;
      const sameLevel = fragPreviousLoad && fragNextLoad.level === fragPreviousLoad.level;
      const prevSnFrag = fragments[curSNIdx - 1];
      const nextSnFrag = fragments[curSNIdx + 1];

      // logger.log('find SN matching with pos:' +  bufferEnd + ':' + frag.sn);
      if (fragPreviousLoad && fragNextLoad.sn === fragPreviousLoad.sn) {
        if (sameLevel && !fragNextLoad.backtracked) {
          if (fragNextLoad.sn < levelDetails.endSN) {
            let deltaPTS = fragPreviousLoad.deltaPTS;
            // if there is a significant delta between audio and video, larger than max allowed hole,
            // and if previous remuxed fragment did not start with a keyframe. (fragPrevious.dropped)
            // let's try to load previous fragment again to get last keyframe
            // then we will reload again current fragment (that way we should be able to fill the buffer hole ...)
            if (deltaPTS && deltaPTS > config.maxBufferHole && fragPreviousLoad.dropped && curSNIdx) {
              fragNextLoad = prevSnFrag;
              logger.warn('Previous fragment was dropped with large PTS gap between audio and video. Maybe fragment is not starting with a keyframe? Loading previous one to try to overcome this');
            } else {
              fragNextLoad = nextSnFrag;
              logger.log(`Re-loading fragment with SN: ${fragNextLoad.sn}`);
            }
          } else {
            fragNextLoad = null;
          }
        } else if (fragNextLoad.backtracked) {
          // Only backtrack a max of 1 consecutive fragment to prevent sliding back too far when little or no frags start with keyframes
          if (nextSnFrag && nextSnFrag.backtracked) {
            logger.warn(`Already backtracked from fragment ${nextSnFrag.sn}, will not backtrack to fragment ${fragNextLoad.sn}. Loading fragment ${nextSnFrag.sn}`);
            fragNextLoad = nextSnFrag;
          } else {
            // If a fragment has dropped frames and it's in a same level/sequence, load the previous fragment to try and find the keyframe
            // Reset the dropped count now since it won't be reset until we parse the fragment again, which prevents infinite backtracking on the same segment
            logger.warn('Loaded fragment with dropped frames, backtracking 1 segment to find a keyframe');
            fragNextLoad.dropped = 0;
            if (prevSnFrag) {
              fragNextLoad = prevSnFrag;
              fragNextLoad.backtracked = true;
            } else if (curSNIdx) {
              // can't backtrack on very first fragment
              fragNextLoad = null;
            }
          }
        }
      }
    }

    return fragNextLoad;
  }

  _loadKey (frag) {
    this.state = State.KEY_LOADING;
    this.hls.trigger(Event.KEY_LOADING, { frag });
  }

  _loadFragment (frag) {
    // Check if fragment is not loaded
    let fragState = this.fragmentTracker.getState(frag);

    this.fragCurrent = frag;
    if (frag.sn !== 'initSegment') {
      this.startFragRequested = true;
    }
    // Don't update nextLoadPosition for fragments which are not buffered
    if (Number.isFinite(frag.sn) && !frag.bitrateTest) {
      this.nextLoadPosition = frag.start + frag.duration;
    }

    // Allow backtracked fragments to load
    if (frag.backtracked || fragState === FragmentState.NOT_LOADED || fragState === FragmentState.PARTIAL) {
      frag.autoLevel = this.hls.autoLevelEnabled;
      frag.bitrateTest = this.bitrateTest;

      this.hls.trigger(Event.FRAG_LOADING, { frag });
      // lazy demuxer init, as this could take some time ... do it during frag loading
      if (!this.demuxer) {
        this.demuxer = new Demuxer(this.hls, 'main');
      }

      this.state = State.FRAG_LOADING;
    } else if (fragState === FragmentState.APPENDING) {
      // Lower the buffer size and try again
      if (this._reduceMaxBufferLength(frag.duration)) {
        this.fragmentTracker.removeFragment(frag);
      }
    }
  }

  set state (nextState) {
    if (this.state !== nextState) {
      const previousState = this.state;
      this._state = nextState;
      logger.log(`main stream-controller: ${previousState}->${nextState}`);
      this.hls.trigger(Event.STREAM_STATE_TRANSITION, { previousState, nextState });
    }
  }

  get state () {
    return this._state;
  }

  getBufferedFrag (position) {
    return this.fragmentTracker.getBufferedFrag(position, PlaylistLevelType.MAIN);
  }

  get currentLevel () {
    let media = this.media;
    if (media) {
      const frag = this.getBufferedFrag(media.currentTime);
      if (frag) {
        return frag.level;
      }
    }
    return -1;
  }

  get nextBufferedFrag () {
    let media = this.media;
    if (media) {
      // first get end range of current fragment
      return this.followingBufferedFrag(this.getBufferedFrag(media.currentTime));
    } else {
      return null;
    }
  }

  followingBufferedFrag (frag) {
    if (frag) {
      // try to get range of next fragment (500ms after this range)
      return this.getBufferedFrag(frag.endPTS + 0.5);
    }
    return null;
  }

  get nextLevel () {
    const frag = this.nextBufferedFrag;
    if (frag) {
      return frag.level;
    } else {
      return -1;
    }
  }

  _checkFragmentChanged () {
    let fragPlayingCurrent, currentTime, video = this.media;
    if (video && video.readyState && video.seeking === false) {
      currentTime = video.currentTime;
      /* if video element is in seeked state, currentTime can only increase.
        (assuming that playback rate is positive ...)
        As sometimes currentTime jumps back to zero after a
        media decode error, check this, to avoid seeking back to
        wrong position after a media decode error
      */
      if (currentTime > this.lastCurrentTime) {
        this.lastCurrentTime = currentTime;
      }

      if (BufferHelper.isBuffered(video, currentTime)) {
        fragPlayingCurrent = this.getBufferedFrag(currentTime);
      } else if (BufferHelper.isBuffered(video, currentTime + 0.1)) {
        /* ensure that FRAG_CHANGED event is triggered at startup,
          when first video frame is displayed and playback is paused.
          add a tolerance of 100ms, in case current position is not buffered,
          check if current pos+100ms is buffered and use that buffer range
          for FRAG_CHANGED event reporting */
        fragPlayingCurrent = this.getBufferedFrag(currentTime + 0.1);
      }
      if (fragPlayingCurrent) {
        let fragPlaying = fragPlayingCurrent;
        if (fragPlaying !== this.fragPlaying) {
          this.hls.trigger(Event.FRAG_CHANGED, { frag: fragPlaying });
          const fragPlayingLevel = fragPlaying.level;
          if (!this.fragPlaying || this.fragPlaying.level !== fragPlayingLevel) {
            this.hls.trigger(Event.LEVEL_SWITCHED, { level: fragPlayingLevel });
          }

          this.fragPlaying = fragPlaying;
        }
      }
    }
  }

  /*
    on immediate level switch :
     - pause playback if playing
     - cancel any pending load request
     - and trigger a buffer flush
  */
  immediateLevelSwitch () {
    logger.log('immediateLevelSwitch');
    if (!this.immediateSwitch) {
      this.immediateSwitch = true;
      let media = this.media, previouslyPaused;
      if (media) {
        previouslyPaused = media.paused;
        media.pause();
      } else {
        // don't restart playback after instant level switch in case media not attached
        previouslyPaused = true;
      }
      this.previouslyPaused = previouslyPaused;
    }
    let fragCurrent = this.fragCurrent;
    if (fragCurrent && fragCurrent.loader) {
      fragCurrent.loader.abort();
    }

    this.fragCurrent = null;
    // flush everything
    this.flushMainBuffer(0, Number.POSITIVE_INFINITY);
  }

  /**
   * on immediate level switch end, after new fragment has been buffered:
   * - nudge video decoder by slightly adjusting video currentTime (if currentTime buffered)
   * - resume the playback if needed
   */
  immediateLevelSwitchEnd () {
    const media = this.media;
    if (media && media.buffered.length) {
      this.immediateSwitch = false;
      if (BufferHelper.isBuffered(media, media.currentTime)) {
        // only nudge if currentTime is buffered
        media.currentTime -= 0.0001;
      }
      if (!this.previouslyPaused) {
        media.play();
      }
    }
  }

  /**
   * try to switch ASAP without breaking video playback:
   * in order to ensure smooth but quick level switching,
   * we need to find the next flushable buffer range
   * we should take into account new segment fetch time
   */
  nextLevelSwitch () {
    const media = this.media;
    // ensure that media is defined and that metadata are available (to retrieve currentTime)
    if (media && media.readyState) {
      let fetchdelay, fragPlayingCurrent, nextBufferedFrag;
      fragPlayingCurrent = this.getBufferedFrag(media.currentTime);
      if (fragPlayingCurrent && fragPlayingCurrent.startPTS > 1) {
        // flush buffer preceding current fragment (flush until current fragment start offset)
        // minus 1s to avoid video freezing, that could happen if we flush keyframe of current video ...
        this.flushMainBuffer(0, fragPlayingCurrent.startPTS - 1);
      }
      if (!media.paused) {
        // add a safety delay of 1s
        let nextLevelId = this.hls.nextLoadLevel, nextLevel = this.levels[nextLevelId], fragLastKbps = this.fragLastKbps;
        if (fragLastKbps && this.fragCurrent) {
          fetchdelay = this.fragCurrent.duration * nextLevel.bitrate / (1000 * fragLastKbps) + 1;
        } else {
          fetchdelay = 0;
        }
      } else {
        fetchdelay = 0;
      }
      // logger.log('fetchdelay:'+fetchdelay);
      // find buffer range that will be reached once new fragment will be fetched
      nextBufferedFrag = this.getBufferedFrag(media.currentTime + fetchdelay);
      if (nextBufferedFrag) {
        // we can flush buffer range following this one without stalling playback
        nextBufferedFrag = this.followingBufferedFrag(nextBufferedFrag);
        if (nextBufferedFrag) {
          // if we are here, we can also cancel any loading/demuxing in progress, as they are useless
          let fragCurrent = this.fragCurrent;
          if (fragCurrent && fragCurrent.loader) {
            fragCurrent.loader.abort();
          }

          this.fragCurrent = null;
          // start flush position is the start PTS of next buffered frag.
          // we use frag.naxStartPTS which is max(audio startPTS, video startPTS).
          // in case there is a small PTS Delta between audio and video, using maxStartPTS avoids flushing last samples from current fragment
          this.flushMainBuffer(nextBufferedFrag.maxStartPTS, Number.POSITIVE_INFINITY);
        }
      }
    }
  }

  flushMainBuffer (startOffset, endOffset) {
    this.state = State.BUFFER_FLUSHING;
    let flushScope = { startOffset: startOffset, endOffset: endOffset };
    // if alternate audio tracks are used, only flush video, otherwise flush everything
    if (this.altAudio) {
      flushScope.type = 'video';
    }

    this.hls.trigger(Event.BUFFER_FLUSHING, flushScope);
  }

  onMediaAttached (data) {
    let media = this.media = this.mediaBuffer = data.media;
    this.onvseeking = this.onMediaSeeking.bind(this);
    this.onvseeked = this.onMediaSeeked.bind(this);
    this.onvended = this.onMediaEnded.bind(this);
    media.addEventListener('seeking', this.onvseeking);
    media.addEventListener('seeked', this.onvseeked);
    media.addEventListener('ended', this.onvended);
    let config = this.config;
    if (this.levels && config.autoStartLoad) {
      this.hls.startLoad(config.startPosition);
    }

    this.gapController = new GapController(config, media, this.fragmentTracker, this.hls);
  }

  onMediaDetaching () {
    let media = this.media;
    if (media && media.ended) {
      logger.log('MSE detaching and video ended, reset startPosition');
      this.startPosition = this.lastCurrentTime = 0;
    }

    // reset fragment backtracked flag
    let levels = this.levels;
    if (levels) {
      levels.forEach(level => {
        if (level.details) {
          level.details.fragments.forEach(fragment => {
            fragment.backtracked = undefined;
          });
        }
      });
    }

    // remove video listeners
    if (media) {
      media.removeEventListener('seeking', this.onvseeking);
      media.removeEventListener('seeked', this.onvseeked);
      media.removeEventListener('ended', this.onvended);
      this.onvseeking = this.onvseeked = this.onvended = null;
    }

    this.fragmentTracker.removeAllFragments();
    this.media = this.mediaBuffer = null;
    this.loadedmetadata = false;
    this.stopLoad();
  }

  onMediaSeeked () {
    const media = this.media;
    const currentTime = media ? media.currentTime : undefined;
    if (Number.isFinite(currentTime)) {
      logger.log(`media seeked to ${currentTime.toFixed(3)}`);
    }

    // tick to speed up FRAGMENT_PLAYING triggering
    this.tick();
  }

  onManifestLoading () {
    // reset buffer on manifest loading
    logger.log('trigger BUFFER_RESET');
    this.hls.trigger(Event.BUFFER_RESET);
    this.fragmentTracker.removeAllFragments();
    this.stalled = false;
    this.startPosition = this.lastCurrentTime = 0;
  }

  onManifestParsed (data) {
    let aac = false, heaac = false, codec;
    data.levels.forEach(level => {
      // detect if we have different kind of audio codecs used amongst playlists
      codec = level.audioCodec;
      if (codec) {
        if (codec.indexOf('mp4a.40.2') !== -1) {
          aac = true;
        }

        if (codec.indexOf('mp4a.40.5') !== -1) {
          heaac = true;
        }
      }
    });
    this.audioCodecSwitch = (aac && heaac);
    if (this.audioCodecSwitch) {
      logger.log('both AAC/HE-AAC audio found in levels; declaring level codec as HE-AAC');
    }

    this.altAudio = data.altAudio;
    this.levels = data.levels;
    this.startFragRequested = false;
    let config = this.config;
    if (config.autoStartLoad || this.forceStartLoad) {
      this.hls.startLoad(config.startPosition);
    }
  }

  onLevelLoaded (data) {
    const newDetails = data.details;
    const newLevelId = data.level;
    const lastLevel = this.levels[this.levelLastLoaded];
    const curLevel = this.levels[newLevelId];
    const duration = newDetails.totalduration;
    let sliding = 0;

    logger.log(`level ${newLevelId} loaded [${newDetails.startSN},${newDetails.endSN}],duration:${duration}`);

    if (newDetails.live) {
      let curDetails = curLevel.details;
      if (curDetails && newDetails.fragments.length > 0) {
        // we already have details for that level, merge them
        LevelHelper.mergeDetails(curDetails, newDetails);
        sliding = newDetails.fragments[0].start;
        this.liveSyncPosition = this.computeLivePosition(sliding, curDetails);
        if (newDetails.PTSKnown && Number.isFinite(sliding)) {
          logger.log(`live playlist sliding:${sliding.toFixed(3)}`);
        } else {
          logger.log('live playlist - outdated PTS, unknown sliding');
          alignStream(this.fragPrevious, lastLevel, newDetails);
        }
      } else {
        logger.log('live playlist - first load, unknown sliding');
        newDetails.PTSKnown = false;
        alignStream(this.fragPrevious, lastLevel, newDetails);
      }
    } else {
      newDetails.PTSKnown = false;
    }
    // override level info
    curLevel.details = newDetails;
    this.levelLastLoaded = newLevelId;
    this.hls.trigger(Event.LEVEL_UPDATED, { details: newDetails, level: newLevelId });

    if (this.startFragRequested === false) {
    // compute start position if set to -1. use it straight away if value is defined
      if (this.startPosition === -1 || this.lastCurrentTime === -1) {
        // first, check if start time offset has been set in playlist, if yes, use this value
        let startTimeOffset = newDetails.startTimeOffset;
        if (Number.isFinite(startTimeOffset)) {
          if (startTimeOffset < 0) {
            logger.log(`negative start time offset ${startTimeOffset}, count from end of last fragment`);
            startTimeOffset = sliding + duration + startTimeOffset;
          }
          logger.log(`start time offset found in playlist, adjust startPosition to ${startTimeOffset}`);
          this.startPosition = startTimeOffset;
        } else {
          // if live playlist, set start position to be fragment N-this.config.liveSyncDurationCount (usually 3)
          if (newDetails.live) {
            this.startPosition = this.computeLivePosition(sliding, newDetails);
            logger.log(`configure startPosition to ${this.startPosition}`);
          } else {
            this.startPosition = 0;
          }
        }
        this.lastCurrentTime = this.startPosition;
      }
      this.nextLoadPosition = this.startPosition;
    }
    // only switch batck to IDLE state if we were waiting for level to start downloading a new fragment
    if (this.state === State.WAITING_LEVEL) {
      this.state = State.IDLE;
    }

    // trigger handler right now
    this.tick();
  }

  onKeyLoaded () {
    if (this.state === State.KEY_LOADING) {
      this.state = State.IDLE;
      this.tick();
    }
  }

  onFragLoaded (data) {
    const { fragCurrent, hls, levels, media } = this;
    const fragLoaded = data.frag;
    if (this.state === State.FRAG_LOADING &&
        fragCurrent &&
        fragLoaded.type === 'main' &&
        fragLoaded.level === fragCurrent.level &&
        fragLoaded.sn === fragCurrent.sn) {
      const stats = data.stats;
      const currentLevel = levels[fragCurrent.level];
      const details = currentLevel.details;
      // reset frag bitrate test in any case after frag loaded event
      // if this frag was loaded to perform a bitrate test AND if hls.nextLoadLevel is greater than 0
      // then this means that we should be able to load a fragment at a higher quality level
      this.bitrateTest = false;
      this.stats = stats;

      if (!details) {
        logger.warn('Loaded fragment but level switch occured before');
        this.state = State.IDLE;
        return;
      }

      logger.log(`Loaded ${fragCurrent.sn} of [${details.startSN} ,${details.endSN}],level ${fragCurrent.level}`);
      if (fragLoaded.bitrateTest && hls.nextLoadLevel) {
        // switch back to IDLE state ... we just loaded a fragment to determine adequate start bitrate and initialize autoswitch algo
        this.state = State.IDLE;
        this.startFragRequested = false;
        stats.tparsed = stats.tbuffered = window.performance.now();
        hls.trigger(Event.FRAG_BUFFERED, { stats: stats, frag: fragCurrent, id: 'main' });
        this.tick();
      } else if (fragLoaded.sn === 'initSegment') {
        this.state = State.IDLE;
        stats.tparsed = stats.tbuffered = window.performance.now();
        details.initSegment.data = data.payload;
        hls.trigger(Event.FRAG_BUFFERED, { stats: stats, frag: fragCurrent, id: 'main' });
        this.tick();
      } else {
        logger.log(`Parsing ${fragCurrent.sn} of [${details.startSN} ,${details.endSN}],level ${fragCurrent.level}, cc ${fragCurrent.cc}`);
        this.state = State.PARSING;
        this.pendingBuffering = true;
        this.appended = false;

        // Bitrate test frags are not usually buffered so the fragment tracker ignores them. If Hls.js decides to buffer
        // it (and therefore ends up at this line), then the fragment tracker needs to be manually informed.
        if (fragLoaded.bitrateTest) {
          fragLoaded.bitrateTest = false;
          this.fragmentTracker.onFragLoaded({
            frag: fragLoaded
          });
        }

        // time Offset is accurate if level PTS is known, or if playlist is not sliding (not live) and if media is not seeking (this is to overcome potential timestamp drifts between playlists and fragments)
        const accurateTimeOffset = !(media && media.seeking) && (details.PTSKnown || !details.live);
        const initSegmentData = details.initSegment ? details.initSegment.data : [];
        const audioCodec = this._getAudioCodec(currentLevel);

        // transmux the MPEG-TS data to ISO-BMFF segments
        const demuxer = this.demuxer = this.demuxer || new Demuxer(this.hls, 'main');
        demuxer.push(
          data.payload,
          initSegmentData,
          audioCodec,
          currentLevel.videoCodec,
          fragCurrent,
          details.totalduration,
          accurateTimeOffset
        );
      }
    }
    this.fragLoadError = 0;
  }

  onFragParsingInitSegment (data) {
    const fragCurrent = this.fragCurrent;
    const fragNew = data.frag;

    if (fragCurrent &&
        data.id === 'main' &&
        fragNew.sn === fragCurrent.sn &&
        fragNew.level === fragCurrent.level &&
        this.state === State.PARSING) {
      let tracks = data.tracks, trackName, track;

      // if audio track is expected to come from audio stream controller, discard any coming from main
      if (tracks.audio && this.altAudio) {
        delete tracks.audio;
      }

      // include levelCodec in audio and video tracks
      track = tracks.audio;
      if (track) {
        let audioCodec = this.levels[this.level].audioCodec,
          ua = navigator.userAgent.toLowerCase();
        if (audioCodec && this.audioCodecSwap) {
          logger.log('swapping playlist audio codec');
          if (audioCodec.indexOf('mp4a.40.5') !== -1) {
            audioCodec = 'mp4a.40.2';
          } else {
            audioCodec = 'mp4a.40.5';
          }
        }
        // in case AAC and HE-AAC audio codecs are signalled in manifest
        // force HE-AAC , as it seems that most browsers prefers that way,
        // except for mono streams OR on FF
        // these conditions might need to be reviewed ...
        if (this.audioCodecSwitch) {
          // don't force HE-AAC if mono stream
          if (track.metadata.channelCount !== 1 &&
            // don't force HE-AAC if firefox
            ua.indexOf('firefox') === -1) {
            audioCodec = 'mp4a.40.5';
          }
        }
        // HE-AAC is broken on Android, always signal audio codec as AAC even if variant manifest states otherwise
        if (ua.indexOf('android') !== -1 && track.container !== 'audio/mpeg') { // Exclude mpeg audio
          audioCodec = 'mp4a.40.2';
          logger.log(`Android: force audio codec to ${audioCodec}`);
        }
        track.levelCodec = audioCodec;
        track.id = data.id;
      }
      track = tracks.video;
      if (track) {
        track.levelCodec = this.levels[this.level].videoCodec;
        track.id = data.id;
      }
      this.hls.trigger(Event.BUFFER_CODECS, tracks);
      // loop through tracks that are going to be provided to bufferController
      for (trackName in tracks) {
        track = tracks[trackName];
        logger.log(`main track:${trackName},container:${track.container},codecs[level/parsed]=[${track.levelCodec}/${track.codec}]`);
        let initSegment = track.initSegment;
        if (initSegment) {
          this.appended = true;
          // arm pending Buffering flag before appending a segment
          this.pendingBuffering = true;
          this.hls.trigger(Event.BUFFER_APPENDING, { type: trackName, data: initSegment, parent: 'main', content: 'initSegment' });
        }
      }
      // trigger handler right now
      this.tick();
    }
  }

  onFragParsingData (data) {
    const fragCurrent = this.fragCurrent;
    const fragNew = data.frag;
    if (fragCurrent &&
        data.id === 'main' &&
        fragNew.sn === fragCurrent.sn &&
        fragNew.level === fragCurrent.level &&
        !(data.type === 'audio' && this.altAudio) && // filter out main audio if audio track is loaded through audio stream controller
        this.state === State.PARSING) {
      let level = this.levels[this.level],
        frag = fragCurrent;
      if (!Number.isFinite(data.endPTS)) {
        data.endPTS = data.startPTS + fragCurrent.duration;
        data.endDTS = data.startDTS + fragCurrent.duration;
      }

      if (data.hasAudio === true) {
        frag.addElementaryStream(ElementaryStreamTypes.AUDIO);
      }

      if (data.hasVideo === true) {
        frag.addElementaryStream(ElementaryStreamTypes.VIDEO);
      }

      logger.log(`Parsed ${data.type},PTS:[${data.startPTS.toFixed(3)},${data.endPTS.toFixed(3)}],DTS:[${data.startDTS.toFixed(3)}/${data.endDTS.toFixed(3)}],nb:${data.nb},dropped:${data.dropped || 0}`);

      // Detect gaps in a fragment  and try to fix it by finding a keyframe in the previous fragment (see _findFragments)
      if (data.type === 'video') {
        frag.dropped = data.dropped;
        if (frag.dropped) {
          if (!frag.backtracked) {
            const levelDetails = level.details;
            if (levelDetails && frag.sn === levelDetails.startSN) {
              logger.warn('missing video frame(s) on first frag, appending with gap', frag.sn);
            } else {
              logger.warn('missing video frame(s), backtracking fragment', frag.sn);
              // Return back to the IDLE state without appending to buffer
              // Causes findFragments to backtrack a segment and find the keyframe
              // Audio fragments arriving before video sets the nextLoadPosition, causing _findFragments to skip the backtracked fragment
              this.fragmentTracker.removeFragment(frag);
              frag.backtracked = true;
              this.nextLoadPosition = data.startPTS;
              this.state = State.IDLE;
              this.fragPrevious = frag;
              this.tick();
              return;
            }
          } else {
            logger.warn('Already backtracked on this fragment, appending with the gap', frag.sn);
          }
        } else {
          // Only reset the backtracked flag if we've loaded the frag without any dropped frames
          frag.backtracked = false;
        }
      }

      let drift = LevelHelper.updateFragPTSDTS(level.details, frag, data.startPTS, data.endPTS, data.startDTS, data.endDTS),
        hls = this.hls;
      hls.trigger(Event.LEVEL_PTS_UPDATED, { details: level.details, level: this.level, drift: drift, type: data.type, start: data.startPTS, end: data.endPTS });
      // has remuxer dropped video frames located before first keyframe ?
      [data.data1, data.data2].forEach(buffer => {
        // only append in PARSING state (rationale is that an appending error could happen synchronously on first segment appending)
        // in that case it is useless to append following segments
        if (buffer && buffer.length && this.state === State.PARSING) {
          this.appended = true;
          // arm pending Buffering flag before appending a segment
          this.pendingBuffering = true;
          hls.trigger(Event.BUFFER_APPENDING, { type: data.type, data: buffer, parent: 'main', content: 'data' });
        }
      });
      // trigger handler right now
      this.tick();
    }
  }

  onFragParsed (data) {
    const fragCurrent = this.fragCurrent;
    const fragNew = data.frag;
    if (fragCurrent &&
        data.id === 'main' &&
        fragNew.sn === fragCurrent.sn &&
        fragNew.level === fragCurrent.level &&
        this.state === State.PARSING) {
      this.stats.tparsed = window.performance.now();
      this.state = State.PARSED;
      this._checkAppendedParsed();
    }
  }

  onAudioTrackSwitching (data) {
    // if any URL found on new audio track, it is an alternate audio track
    let altAudio = !!data.url,
      trackId = data.id;
    // if we switch on main audio, ensure that main fragment scheduling is synced with media.buffered
    // don't do anything if we switch to alt audio: audio stream controller is handling it.
    // we will just have to change buffer scheduling on audioTrackSwitched
    if (!altAudio) {
      if (this.mediaBuffer !== this.media) {
        logger.log('switching on main audio, use media.buffered to schedule main fragment loading');
        this.mediaBuffer = this.media;
        let fragCurrent = this.fragCurrent;
        // we need to refill audio buffer from main: cancel any frag loading to speed up audio switch
        if (fragCurrent.loader) {
          logger.log('switching to main audio track, cancel main fragment load');
          fragCurrent.loader.abort();
        }
        this.fragCurrent = null;
        this.fragPrevious = null;
        // destroy demuxer to force init segment generation (following audio switch)
        if (this.demuxer) {
          this.demuxer.destroy();
          this.demuxer = null;
        }
        // switch to IDLE state to load new fragment
        this.state = State.IDLE;
      }
      let hls = this.hls;
      // switching to main audio, flush all audio and trigger track switched
      hls.trigger(Event.BUFFER_FLUSHING, { startOffset: 0, endOffset: Number.POSITIVE_INFINITY, type: 'audio' });
      hls.trigger(Event.AUDIO_TRACK_SWITCHED, { id: trackId });
      this.altAudio = false;
    }
  }

  onAudioTrackSwitched (data) {
    let trackId = data.id,
      altAudio = !!this.hls.audioTracks[trackId].url;
    if (altAudio) {
      let videoBuffer = this.videoBuffer;
      // if we switched on alternate audio, ensure that main fragment scheduling is synced with video sourcebuffer buffered
      if (videoBuffer && this.mediaBuffer !== videoBuffer) {
        logger.log('switching on alternate audio, use video.buffered to schedule main fragment loading');
        this.mediaBuffer = videoBuffer;
      }
    }
    this.altAudio = altAudio;
    this.tick();
  }

  onBufferCreated (data) {
    let tracks = data.tracks, mediaTrack, name, alternate = false;
    for (let type in tracks) {
      let track = tracks[type];
      if (track.id === 'main') {
        name = type;
        mediaTrack = track;
        // keep video source buffer reference
        if (type === 'video') {
          this.videoBuffer = tracks[type].buffer;
        }
      } else {
        alternate = true;
      }
    }
    if (alternate && mediaTrack) {
      logger.log(`alternate track found, use ${name}.buffered to schedule main fragment loading`);
      this.mediaBuffer = mediaTrack.buffer;
    } else {
      this.mediaBuffer = this.media;
    }
  }

  onBufferAppended (data) {
    if (data.parent === 'main') {
      const state = this.state;
      if (state === State.PARSING || state === State.PARSED) {
        // check if all buffers have been appended
        this.pendingBuffering = (data.pending > 0);
        this._checkAppendedParsed();
      }
    }
  }

  _checkAppendedParsed () {
    // trigger handler right now
    if (this.state === State.PARSED && (!this.appended || !this.pendingBuffering)) {
      const frag = this.fragCurrent;
      if (frag) {
        const media = this.mediaBuffer ? this.mediaBuffer : this.media;
        logger.log(`main buffered : ${TimeRanges.toString(media.buffered)}`);
        this.fragPrevious = frag;
        const stats = this.stats;
        stats.tbuffered = window.performance.now();
        // we should get rid of this.fragLastKbps
        this.fragLastKbps = Math.round(8 * stats.total / (stats.tbuffered - stats.tfirst));
        this.hls.trigger(Event.FRAG_BUFFERED, { stats: stats, frag: frag, id: 'main' });
        this.state = State.IDLE;
      }
      this.tick();
    }
  }

  onError (data) {
    let frag = data.frag || this.fragCurrent;
    // don't handle frag error not related to main fragment
    if (frag && frag.type !== 'main') {
      return;
    }

    // 0.5 : tolerance needed as some browsers stalls playback before reaching buffered end
    let mediaBuffered = !!this.media && BufferHelper.isBuffered(this.media, this.media.currentTime) && BufferHelper.isBuffered(this.media, this.media.currentTime + 0.5);

    switch (data.details) {
    case ErrorDetails.FRAG_LOAD_ERROR:
    case ErrorDetails.FRAG_LOAD_TIMEOUT:
    case ErrorDetails.KEY_LOAD_ERROR:
    case ErrorDetails.KEY_LOAD_TIMEOUT:
      if (!data.fatal) {
        // keep retrying until the limit will be reached
        if ((this.fragLoadError + 1) <= this.config.fragLoadingMaxRetry) {
          // exponential backoff capped to config.fragLoadingMaxRetryTimeout
          let delay = Math.min(Math.pow(2, this.fragLoadError) * this.config.fragLoadingRetryDelay, this.config.fragLoadingMaxRetryTimeout);
          logger.warn(`mediaController: frag loading failed, retry in ${delay} ms`);
          this.retryDate = window.performance.now() + delay;
          // retry loading state
          // if loadedmetadata is not set, it means that we are emergency switch down on first frag
          // in that case, reset startFragRequested flag
          if (!this.loadedmetadata) {
            this.startFragRequested = false;
            this.nextLoadPosition = this.startPosition;
          }
          this.fragLoadError++;
          this.state = State.FRAG_LOADING_WAITING_RETRY;
        } else {
          logger.error(`mediaController: ${data.details} reaches max retry, redispatch as fatal ...`);
          // switch error to fatal
          data.fatal = true;
          this.state = State.ERROR;
        }
      }
      break;
    case ErrorDetails.LEVEL_LOAD_ERROR:
    case ErrorDetails.LEVEL_LOAD_TIMEOUT:
      if (this.state !== State.ERROR) {
        if (data.fatal) {
          // if fatal error, stop processing
          this.state = State.ERROR;
          logger.warn(`streamController: ${data.details},switch to ${this.state} state ...`);
        } else {
          // in case of non fatal error while loading level, if level controller is not retrying to load level , switch back to IDLE
          if (!data.levelRetry && this.state === State.WAITING_LEVEL) {
            this.state = State.IDLE;
          }
        }
      }
      break;
    case ErrorDetails.BUFFER_FULL_ERROR:
      // if in appending state
      if (data.parent === 'main' && (this.state === State.PARSING || this.state === State.PARSED)) {
        // reduce max buf len if current position is buffered
        if (mediaBuffered) {
          this._reduceMaxBufferLength(this.config.maxBufferLength);
          this.state = State.IDLE;
        } else {
          // current position is not buffered, but browser is still complaining about buffer full error
          // this happens on IE/Edge, refer to https://github.com/video-dev/hls.js/pull/708
          // in that case flush the whole buffer to recover
          logger.warn('buffer full error also media.currentTime is not buffered, flush everything');
          this.fragCurrent = null;
          // flush everything
          this.flushMainBuffer(0, Number.POSITIVE_INFINITY);
        }
      }
      break;
    default:
      break;
    }
  }

  _reduceMaxBufferLength (minLength) {
    let config = this.config;
    if (config.maxMaxBufferLength >= minLength) {
      // reduce max buffer length as it might be too high. we do this to avoid loop flushing ...
      config.maxMaxBufferLength /= 2;
      logger.warn(`main:reduce max buffer length to ${config.maxMaxBufferLength}s`);
      return true;
    }
    return false;
  }

  /**
   * Checks the health of the buffer and attempts to resolve playback stalls.
   * @private
   */
  _checkBuffer () {
    const { media } = this;
    if (!media || media.readyState === 0) {
      // Exit early if we don't have media or if the media hasn't bufferd anything yet (readyState 0)
      return;
    }

    const mediaBuffer = this.mediaBuffer ? this.mediaBuffer : media;
    const buffered = mediaBuffer.buffered;

    if (!this.loadedmetadata && buffered.length) {
      this.loadedmetadata = true;
      this._seekToStartPos();
    } else if (this.immediateSwitch) {
      this.immediateLevelSwitchEnd();
    } else {
      this.gapController.poll(this.lastCurrentTime, buffered);
    }
  }

  onFragLoadEmergencyAborted () {
    this.state = State.IDLE;
    // if loadedmetadata is not set, it means that we are emergency switch down on first frag
    // in that case, reset startFragRequested flag
    if (!this.loadedmetadata) {
      this.startFragRequested = false;
      this.nextLoadPosition = this.startPosition;
    }
    this.tick();
  }

  onBufferFlushed () {
    /* after successful buffer flushing, filter flushed fragments from bufferedFrags
      use mediaBuffered instead of media (so that we will check against video.buffered ranges in case of alt audio track)
    */
    const media = this.mediaBuffer ? this.mediaBuffer : this.media;
    if (media) {
      // filter fragments potentially evicted from buffer. this is to avoid memleak on live streams
      this.fragmentTracker.detectEvictedFragments(ElementaryStreamTypes.VIDEO, media.buffered);
    }
    // move to IDLE once flush complete. this should trigger new fragment loading
    this.state = State.IDLE;
    // reset reference to frag
    this.fragPrevious = null;
  }

  swapAudioCodec () {
    this.audioCodecSwap = !this.audioCodecSwap;
  }
  /**
   * Seeks to the set startPosition if not equal to the mediaElement's current time.
   * @private
   */
  _seekToStartPos () {
    const { media } = this;
    const currentTime = media.currentTime;
    // only adjust currentTime if different from startPosition or if startPosition not buffered
    // at that stage, there should be only one buffered range, as we reach that code after first fragment has been buffered
    const startPosition = media.seeking ? currentTime : this.startPosition;
    // if currentTime not matching with expected startPosition or startPosition not buffered but close to first buffered
    if (currentTime !== startPosition && startPosition >= 0) {
      // if startPosition not buffered, let's seek to buffered.start(0)
      logger.log(`target start position not buffered, seek to buffered.start(0) ${startPosition} from current time ${currentTime} `);
      media.currentTime = startPosition;
    }
  }

  _getAudioCodec (currentLevel) {
    let audioCodec = this.config.defaultAudioCodec || currentLevel.audioCodec;
    if (this.audioCodecSwap) {
      logger.log('swapping playlist audio codec');
      if (audioCodec) {
        if (audioCodec.indexOf('mp4a.40.5') !== -1) {
          audioCodec = 'mp4a.40.2';
        } else {
          audioCodec = 'mp4a.40.5';
        }
      }
    }

    return audioCodec;
  }

  get liveSyncPosition () {
    return this._liveSyncPosition;
  }

  set liveSyncPosition (value) {
    this._liveSyncPosition = value;
  }
}
export default StreamController;<|MERGE_RESOLUTION|>--- conflicted
+++ resolved
@@ -7,13 +7,10 @@
 import Demuxer from '../demux/demuxer';
 import Event from '../events';
 import { FragmentState } from './fragment-tracker';
-<<<<<<< HEAD
 import { ElementaryStreamTypes } from '../loader/fragment';
 import { PlaylistLevelType } from '../types/loader';
-=======
 import Fragment from '../loader/fragment';
 import { PlaylistLoader } from '../loader/playlist-loader';
->>>>>>> 1fccb22f
 import * as LevelHelper from './level-helper';
 import TimeRanges from '../utils/time-ranges';
 import { ErrorDetails } from '../errors';
@@ -52,11 +49,10 @@
     this._state = State.STOPPED;
     this.stallReported = false;
     this.gapController = null;
-<<<<<<< HEAD
     this.altAudio = false;
-=======
-  }
-
+  }
+
+  /*
   onHandlerDestroying () {
     this.gapController.destroy();
     this.gapController = null;
@@ -68,8 +64,8 @@
     this.state = State.STOPPED;
     this.fragmentTracker = null;
     super.onHandlerDestroyed();
->>>>>>> 1fccb22f
-  }
+  }
+  */
 
   startLoad (startPosition) {
     if (this.levels) {
