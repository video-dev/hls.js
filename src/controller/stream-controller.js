--- conflicted
+++ resolved
@@ -576,23 +576,6 @@
             const prevFrag = fragments[curSNIdx - 1];
             const nextFrag = fragments[curSNIdx + 1];
             //logger.log('find SN matching with pos:' +  bufferEnd + ':' + frag.sn);
-<<<<<<< HEAD
-            if (sameLevel && frag.sn === fragPrevious.sn) {
-                if (frag.sn < levelDetails.endSN) {
-                    let deltaPTS = fragPrevious.deltaPTS;
-                    // if there is a significant delta between audio and video, larger than max allowed hole,
-                    // and if previous remuxed fragment did not start with a keyframe. (fragPrevious.dropped)
-                    // let's try to load previous fragment again to get last keyframe
-                    // then we will reload again current fragment (that way we should be able to fill the buffer hole ...)
-                    if (
-                        deltaPTS &&
-                        deltaPTS > config.maxBufferHole &&
-                        fragPrevious.dropped &&
-                        curSNIdx &&
-                        !frag.backtracked
-                    ) {
-                        frag = prevFrag;
-=======
             if (fragPrevious && frag.sn === fragPrevious.sn) {
                 if (sameLevel && !frag.backtracked) {
                     if (frag.sn < levelDetails.endSN) {
@@ -605,7 +588,8 @@
                             deltaPTS &&
                             deltaPTS > config.maxBufferHole &&
                             fragPrevious.dropped &&
-                            curSNIdx
+                            curSNIdx &&
+                            !frag.backtracked
                         ) {
                             frag = prevFrag;
                             logger.warn(
@@ -625,7 +609,6 @@
                 } else if (frag.backtracked) {
                     // Only backtrack a max of 1 consecutive fragment to prevent sliding back too far when little or no frags start with keyframes
                     if (nextFrag && nextFrag.backtracked) {
->>>>>>> ffa3179b
                         logger.warn(
                             `Already backtracked from fragment ${
                                 nextFrag.sn
