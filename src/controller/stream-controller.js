--- conflicted
+++ resolved
@@ -1188,17 +1188,12 @@
             this.fragLoadError = loadError;
             // reset load counter to avoid frag loop loading error
             frag.loadCounter = 0;
-<<<<<<< HEAD
             var delay = 0;
             if (this.config.loadingBackOff) {
-              delay = Math.min(Math.pow(2,loadError-1)*this.config.fragLoadingRetryDelay,64000);
+              // exponential backoff capped to config.fragLoadingMaxRetryTimeout
+              delay = Math.min(Math.pow(2,loadError-1)*config.fragLoadingRetryDelay,config.fragLoadingMaxRetryTimeout);
               logger.warn(`mediaController: frag loading failed, retry in ${delay} ms`);
             }
-=======
-            // exponential backoff capped to config.fragLoadingMaxRetryTimeout
-            var delay = Math.min(Math.pow(2,loadError-1)*config.fragLoadingRetryDelay,config.fragLoadingMaxRetryTimeout);
-            logger.warn(`mediaController: frag loading failed, retry in ${delay} ms`);
->>>>>>> 8916c868
             this.retryDate = performance.now() + delay;
             // retry loading state
             this.state = State.FRAG_LOADING_WAITING_RETRY;
