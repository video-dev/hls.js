/*
 * Timeline Controller
*/

import Event from '../events';
import EventHandler from '../event-handler';
import Cea608Parser from '../utils/cea-608-parser';
import OutputFilter from '../utils/output-filter';
import WebVTTParser from '../utils/webvtt-parser';
<<<<<<< HEAD
import {logger} from '../utils/logger';
import { sendAddTrackEvent, clearCurrentCues } from '../utils/texttrack-utils';
=======
import { logger } from '../utils/logger';

function clearCurrentCues (track) {
  if (track && track.cues) {
    while (track.cues.length > 0)
      track.removeCue(track.cues[0]);
  }
}
>>>>>>> f44dd24d

function reuseVttTextTrack (inUseTrack, manifestTrack) {
  return inUseTrack && inUseTrack.label === manifestTrack.name && !(inUseTrack.textTrack1 || inUseTrack.textTrack2);
}

function intersection (x1, x2, y1, y2) {
  return Math.min(x2, y2) - Math.max(x1, y1);
}

class TimelineController extends EventHandler {
  constructor (hls) {
    super(hls, Event.MEDIA_ATTACHING,
      Event.MEDIA_DETACHING,
      Event.FRAG_PARSING_USERDATA,
      Event.FRAG_DECRYPTED,
      Event.MANIFEST_LOADING,
      Event.MANIFEST_LOADED,
      Event.FRAG_LOADED,
      Event.LEVEL_SWITCHING,
      Event.INIT_PTS_FOUND);

    this.hls = hls;
    this.config = hls.config;
    this.enabled = true;
    this.Cues = hls.config.cueHandler;
    this.textTracks = [];
    this.tracks = [];
    this.unparsedVttFrags = [];
    this.initPTS = undefined;
    this.cueRanges = [];

    if (this.config.enableCEA708Captions) {
      let channel1 = new OutputFilter(this, 1);
      let channel2 = new OutputFilter(this, 2);

      this.cea608Parser = new Cea608Parser(0, channel1, channel2);
    }
  }

  addCues (channel, startTime, endTime, screen) {
    // skip cues which overlap more than 50% with previously parsed time ranges
    const ranges = this.cueRanges;
    let merged = false;
    for (let i = ranges.length; i--;) {
      let cueRange = ranges[i];
      let overlap = intersection(cueRange[0], cueRange[1], startTime, endTime);
      if (overlap >= 0) {
        cueRange[0] = Math.min(cueRange[0], startTime);
        cueRange[1] = Math.max(cueRange[1], endTime);
        merged = true;
        if ((overlap / (endTime - startTime)) > 0.5)
          return;
      }
    }
    if (!merged)
      ranges.push([startTime, endTime]);

    this.Cues.newCue(this[channel], startTime, endTime, screen);
  }

  // Triggered when an initial PTS is found; used for synchronisation of WebVTT.
  onInitPtsFound (data) {
    if (typeof this.initPTS === 'undefined')
      this.initPTS = data.initPTS;

    // Due to asynchrony, initial PTS may arrive later than the first VTT fragments are loaded.
    // Parse any unparsed fragments upon receiving the initial PTS.
    if (this.unparsedVttFrags.length) {
      this.unparsedVttFrags.forEach(frag => {
        this.onFragLoaded(frag);
      });
      this.unparsedVttFrags = [];
    }
  }

  getExistingTrack (channelNumber) {
    const media = this.media;
    if (media) {
      for (let i = 0; i < media.textTracks.length; i++) {
        let textTrack = media.textTracks[i];
        let propName = 'textTrack' + channelNumber;
        if (textTrack[propName] === true)
          return textTrack;
      }
    }
    return null;
  }

<<<<<<< HEAD
  createCaptionsTrack(track) {
=======
  sendAddTrackEvent (track, media) {
    let e = null;
    try {
      e = new window.Event('addtrack');
    } catch (err) {
      // for IE11
      e = document.createEvent('Event');
      e.initEvent('addtrack', false, false);
    }
    e.track = track;
    media.dispatchEvent(e);
  }

  createCaptionsTrack (track) {
>>>>>>> f44dd24d
    let trackVar = 'textTrack' + track;
    if (!this[trackVar]) {
      // Enable reuse of existing text track.
      let existingTrack = this.getExistingTrack(track);
      if (!existingTrack) {
        const textTrack = this.createTextTrack('captions', this.config['captionsTextTrack' + track + 'Label'], this.config['captionsTextTrack' + track + 'LanguageCode']);
        if (textTrack) {
          textTrack[trackVar] = true;
          this[trackVar] = textTrack;
        }
      } else {
        this[trackVar] = existingTrack;
        clearCurrentCues(this[trackVar]);

        sendAddTrackEvent(this[trackVar], this.media);
      }
    }
  }

  createTextTrack (kind, label, lang) {
    const media = this.media;
    if (media)
      return media.addTextTrack(kind, label, lang);
  }

  destroy () {
    EventHandler.prototype.destroy.call(this);
  }

  onMediaAttaching (data) {
    this.media = data.media;
    this._cleanTracks();
  }

  onMediaDetaching () {
    clearCurrentCues(this.textTrack1);
    clearCurrentCues(this.textTrack2);
  }

  onManifestLoading () {
    this.lastSn = -1; // Detect discontiguity in fragment parsing
    this.prevCC = -1;
    this.vttCCs = { ccOffset: 0, presentationOffset: 0 }; // Detect discontinuity in subtitle manifests
    this._cleanTracks();
  }

  _cleanTracks () {
    // clear outdated subtitles
    const media = this.media;
    if (media) {
      const textTracks = media.textTracks;
      if (textTracks) {
        for (let i = 0; i < textTracks.length; i++)
          clearCurrentCues(textTracks[i]);
      }
    }
  }

  onManifestLoaded (data) {
    this.textTracks = [];
    this.unparsedVttFrags = this.unparsedVttFrags || [];
    this.initPTS = undefined;
    this.cueRanges = [];

    if (this.config.enableWebVTT) {
      this.tracks = data.subtitles || [];
      const inUseTracks = this.media ? this.media.textTracks : [];

      this.tracks.forEach((track, index) => {
        let textTrack;
        if (index < inUseTracks.length) {
          const inUseTrack = inUseTracks[index];
          // Reuse tracks with the same label, but do not reuse 608/708 tracks
          if (reuseVttTextTrack(inUseTrack, track))
            textTrack = inUseTrack;
        }
        if (!textTrack)
          textTrack = this.createTextTrack('subtitles', track.name, track.lang);

        if (track.default)
          textTrack.mode = this.hls.subtitleDisplay ? 'showing' : 'hidden';
        else
          textTrack.mode = 'disabled';

        this.textTracks.push(textTrack);
      });
    }
  }

  onLevelSwitching () {
    this.enabled = this.hls.currentLevel.closedCaptions !== 'NONE';
  }

  onFragLoaded (data) {
    let frag = data.frag,
      payload = data.payload;
    if (frag.type === 'main') {
      let sn = frag.sn;
      // if this frag isn't contiguous, clear the parser so cues with bad start/end times aren't added to the textTrack
      if (sn !== this.lastSn + 1) {
        const cea608Parser = this.cea608Parser;
        if (cea608Parser)
          cea608Parser.reset();
      }
      this.lastSn = sn;
    } // eslint-disable-line brace-style
    // If fragment is subtitle type, parse as WebVTT.
    else if (frag.type === 'subtitle') {
      if (payload.byteLength) {
        // We need an initial synchronisation PTS. Store fragments as long as none has arrived.
        if (typeof this.initPTS === 'undefined') {
          this.unparsedVttFrags.push(data);
          return;
        }

        let decryptData = frag.decryptdata;
        // If the subtitles are not encrypted, parse VTTs now. Otherwise, we need to wait.
        if ((decryptData == null) || (decryptData.key == null) || (decryptData.method !== 'AES-128'))
          this._parseVTTs(frag, payload);
      } else {
        // In case there is no payload, finish unsuccessfully.
        this.hls.trigger(Event.SUBTITLE_FRAG_PROCESSED, { success: false, frag: frag });
      }
    }
  }

  _parseVTTs (frag, payload) {
    let vttCCs = this.vttCCs;
    if (!vttCCs[frag.cc]) {
      vttCCs[frag.cc] = { start: frag.start, prevCC: this.prevCC, new: true };
      this.prevCC = frag.cc;
    }
    let textTracks = this.textTracks,
      hls = this.hls;

    // Parse the WebVTT file contents.
    WebVTTParser.parse(payload, this.initPTS, vttCCs, frag.cc, function (cues) {
      const currentTrack = textTracks[frag.trackId];
      // Add cues and trigger event with success true.
      cues.forEach(cue => {
        // Sometimes there are cue overlaps on segmented vtts so the same
        // cue can appear more than once in different vtt files.
        // This avoid showing duplicated cues with same timecode and text.
        if (!currentTrack.cues.getCueById(cue.id)) {
          try {
            currentTrack.addCue(cue);
          } catch (err) {
            const textTrackCue = new window.TextTrackCue(cue.startTime, cue.endTime, cue.text);
            textTrackCue.id = cue.id;
            currentTrack.addCue(textTrackCue);
          }
        }
      });
      hls.trigger(Event.SUBTITLE_FRAG_PROCESSED, { success: true, frag: frag });
    },
    function (e) {
      // Something went wrong while parsing. Trigger event with success false.
      logger.log(`Failed to parse VTT cue: ${e}`);
      hls.trigger(Event.SUBTITLE_FRAG_PROCESSED, { success: false, frag: frag });
    });
  }

  onFragDecrypted (data) {
    let decryptedData = data.payload,
      frag = data.frag;

    if (frag.type === 'subtitle') {
      if (typeof this.initPTS === 'undefined') {
        this.unparsedVttFrags.push(data);
        return;
      }

      this._parseVTTs(frag, decryptedData);
    }
  }

  onFragParsingUserdata (data) {
    // push all of the CEA-708 messages into the interpreter
    // immediately. It will create the proper timestamps based on our PTS value
    if (this.enabled && this.config.enableCEA708Captions) {
      for (let i = 0; i < data.samples.length; i++) {
        let ccdatas = this.extractCea608Data(data.samples[i].bytes);
        this.cea608Parser.addData(data.samples[i].pts, ccdatas);
      }
    }
  }

  extractCea608Data (byteArray) {
    let count = byteArray[0] & 31;
    let position = 2;
    let tmpByte, ccbyte1, ccbyte2, ccValid, ccType;
    let actualCCBytes = [];

    for (let j = 0; j < count; j++) {
      tmpByte = byteArray[position++];
      ccbyte1 = 0x7F & byteArray[position++];
      ccbyte2 = 0x7F & byteArray[position++];
      ccValid = (4 & tmpByte) !== 0;
      ccType = 3 & tmpByte;

      if (ccbyte1 === 0 && ccbyte2 === 0)
        continue;

      if (ccValid) {
        if (ccType === 0) { // || ccType === 1
          actualCCBytes.push(ccbyte1);
          actualCCBytes.push(ccbyte2);
        }
      }
    }
    return actualCCBytes;
  }
}

export default TimelineController;<|MERGE_RESOLUTION|>--- conflicted
+++ resolved
@@ -7,19 +7,8 @@
 import Cea608Parser from '../utils/cea-608-parser';
 import OutputFilter from '../utils/output-filter';
 import WebVTTParser from '../utils/webvtt-parser';
-<<<<<<< HEAD
 import {logger} from '../utils/logger';
 import { sendAddTrackEvent, clearCurrentCues } from '../utils/texttrack-utils';
-=======
-import { logger } from '../utils/logger';
-
-function clearCurrentCues (track) {
-  if (track && track.cues) {
-    while (track.cues.length > 0)
-      track.removeCue(track.cues[0]);
-  }
-}
->>>>>>> f44dd24d
 
 function reuseVttTextTrack (inUseTrack, manifestTrack) {
   return inUseTrack && inUseTrack.label === manifestTrack.name && !(inUseTrack.textTrack1 || inUseTrack.textTrack2);
@@ -108,24 +97,7 @@
     return null;
   }
 
-<<<<<<< HEAD
   createCaptionsTrack(track) {
-=======
-  sendAddTrackEvent (track, media) {
-    let e = null;
-    try {
-      e = new window.Event('addtrack');
-    } catch (err) {
-      // for IE11
-      e = document.createEvent('Event');
-      e.initEvent('addtrack', false, false);
-    }
-    e.track = track;
-    media.dispatchEvent(e);
-  }
-
-  createCaptionsTrack (track) {
->>>>>>> f44dd24d
     let trackVar = 'textTrack' + track;
     if (!this[trackVar]) {
       // Enable reuse of existing text track.
