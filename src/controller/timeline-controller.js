/*
 * Timeline Controller
*/

import Event from '../events';
import EventHandler from '../event-handler';
import Cea608Parser from '../utils/cea-608-parser';
import OutputFilter from '../utils/output-filter';
import WebVTTParser from '../utils/webvtt-parser';
import { logger } from '../utils/logger';
import { sendAddTrackEvent, clearCurrentCues } from '../utils/texttrack-utils';

function reuseVttTextTrack (inUseTrack, manifestTrack) {
  return inUseTrack && inUseTrack.label === manifestTrack.name && !(inUseTrack.textTrack1 || inUseTrack.textTrack2);
}

function intersection (x1, x2, y1, y2) {
  return Math.min(x2, y2) - Math.max(x1, y1);
}

class TimelineController extends EventHandler {
  constructor (hls) {
    super(hls, Event.MEDIA_ATTACHING,
      Event.MEDIA_DETACHING,
      Event.FRAG_PARSING_USERDATA,
      Event.FRAG_DECRYPTED,
      Event.MANIFEST_LOADING,
      Event.MANIFEST_LOADED,
      Event.FRAG_LOADED,
      Event.LEVEL_SWITCHING,
      Event.INIT_PTS_FOUND);

    this.hls = hls;
    this.config = hls.config;
    this.enabled = true;
    this.Cues = hls.config.cueHandler;
    this.textTracks = [];
    this.tracks = [];
    this.unparsedVttFrags = [];
    this.initPTS = [];
    this.cueRanges = [];
    this.captionsTracks = {};

    this.captionsProperties = {
      textTrack1: {
        label: this.config.captionsTextTrack1Label,
        languageCode: this.config.captionsTextTrack1LanguageCode
      },
      textTrack2: {
        label: this.config.captionsTextTrack2Label,
        languageCode: this.config.captionsTextTrack2LanguageCode
      }
    };

    if (this.config.enableCEA708Captions) {
      let channel1 = new OutputFilter(this, 'textTrack1');
      let channel2 = new OutputFilter(this, 'textTrack2');

      this.cea608Parser = new Cea608Parser(0, channel1, channel2);
    }
  }

  addCues (trackName, startTime, endTime, screen) {
    // skip cues which overlap more than 50% with previously parsed time ranges
    const ranges = this.cueRanges;
    let merged = false;
    for (let i = ranges.length; i--;) {
      let cueRange = ranges[i];
      let overlap = intersection(cueRange[0], cueRange[1], startTime, endTime);
      if (overlap >= 0) {
        cueRange[0] = Math.min(cueRange[0], startTime);
        cueRange[1] = Math.max(cueRange[1], endTime);
        merged = true;
        if ((overlap / (endTime - startTime)) > 0.5) {
          return;
        }
      }
    }
    if (!merged) {
      ranges.push([startTime, endTime]);
    }

    this.Cues.newCue(this.captionsTracks[trackName], startTime, endTime, screen);
  }

  // Triggered when an initial PTS is found; used for synchronisation of WebVTT.
  onInitPtsFound (data) {
    if (data.id === 'main') {
      this.initPTS[data.frag.cc] = data.initPTS;
    }

    // Due to asynchronous processing, initial PTS may arrive later than the first VTT fragments are loaded.
    // Parse any unparsed fragments upon receiving the initial PTS.
    if (this.unparsedVttFrags.length) {
      const unparsedVttFrags = this.unparsedVttFrags;
      this.unparsedVttFrags = [];
      unparsedVttFrags.forEach(frag => {
        this.onFragLoaded(frag);
      });
    }
  }

  getExistingTrack (trackName) {
    const { media } = this;
    if (media) {
      for (let i = 0; i < media.textTracks.length; i++) {
        let textTrack = media.textTracks[i];
        if (textTrack[trackName]) {
          return textTrack;
        }
      }
    }
    return null;
  }

  createCaptionsTrack (trackName) {
    const { label, languageCode } = this.captionsProperties[trackName];
    const captionsTracks = this.captionsTracks;
    if (!captionsTracks[trackName]) {
      // Enable reuse of existing text track.
      const existingTrack = this.getExistingTrack(trackName);
      if (!existingTrack) {
        const textTrack = this.createTextTrack('captions', label, languageCode);
        if (textTrack) {
          // Set a special property on the track so we know it's managed by Hls.js
          textTrack[trackName] = true;
          captionsTracks[trackName] = textTrack;
        }
      } else {
        captionsTracks[trackName] = existingTrack;
        clearCurrentCues(captionsTracks[trackName]);
        sendAddTrackEvent(captionsTracks[trackName], this.media);
      }
    }
  }

  createTextTrack (kind, label, lang) {
    const media = this.media;
    if (media) {
      return media.addTextTrack(kind, label, lang);
    }
  }

  destroy () {
    EventHandler.prototype.destroy.call(this);
  }

  onMediaAttaching (data) {
    this.media = data.media;
    this._cleanTracks();
  }

  onMediaDetaching () {
    const { captionsTracks } = this;
    Object.keys(captionsTracks).forEach(trackName => {
      clearCurrentCues(captionsTracks[trackName]);
      delete captionsTracks[trackName];
    });
  }

  onManifestLoading () {
    this.lastSn = -1; // Detect discontiguity in fragment parsing
    this.prevCC = -1;
    this.vttCCs = { // Detect discontinuity in subtitle manifests
      ccOffset: 0,
      presentationOffset: 0,
      0: {
        start: 0, prevCC: -1, new: false
      }
    };
    this._cleanTracks();
  }

  _cleanTracks () {
    // clear outdated subtitles
    const media = this.media;
    if (media) {
      const textTracks = media.textTracks;
      if (textTracks) {
        for (let i = 0; i < textTracks.length; i++) {
          clearCurrentCues(textTracks[i]);
        }
      }
    }
  }

  onManifestLoaded (data) {
    this.textTracks = [];
    this.unparsedVttFrags = this.unparsedVttFrags || [];
    this.initPTS = [];
    this.cueRanges = [];

    if (this.config.enableWebVTT) {
      this.tracks = data.subtitles || [];
      const inUseTracks = this.media ? this.media.textTracks : [];

      this.tracks.forEach((track, index) => {
        let textTrack;
        if (index < inUseTracks.length) {
<<<<<<< HEAD
          const inUseTrack = inUseTracks[index];
=======
          const inUseTrack = [].slice.call(inUseTracks).find(inUseTrack => canReuseVttTextTrack(inUseTrack, track));
>>>>>>> ec1700d0
          // Reuse tracks with the same label, but do not reuse 608/708 tracks
          if (reuseVttTextTrack(inUseTrack, track)) {
            textTrack = inUseTrack;
          }
        }
        if (!textTrack) {
          textTrack = this.createTextTrack('subtitles', track.name, track.lang);
        }

        if (track.default) {
          textTrack.mode = this.hls.subtitleDisplay ? 'showing' : 'hidden';
        } else {
          textTrack.mode = 'disabled';
        }

        this.textTracks.push(textTrack);
      });
    }
  }

  onLevelSwitching () {
    this.enabled = this.hls.currentLevel.closedCaptions !== 'NONE';
  }

  onFragLoaded (data) {
    let frag = data.frag,
      payload = data.payload;
    if (frag.type === 'main') {
      let sn = frag.sn;
      // if this frag isn't contiguous, clear the parser so cues with bad start/end times aren't added to the textTrack
      if (sn !== this.lastSn + 1) {
        const cea608Parser = this.cea608Parser;
        if (cea608Parser) {
          cea608Parser.reset();
        }
      }
      this.lastSn = sn;
    } // eslint-disable-line brace-style
    // If fragment is subtitle type, parse as WebVTT.
    else if (frag.type === 'subtitle') {
      if (payload.byteLength) {
        // We need an initial synchronisation PTS. Store fragments as long as none has arrived.
        if (!Number.isFinite(this.initPTS[frag.cc])) {
          this.unparsedVttFrags.push(data);
          if (this.initPTS.length) {
            // finish unsuccessfully, otherwise the subtitle-stream-controller could be blocked from loading new frags.
            this.hls.trigger(Event.SUBTITLE_FRAG_PROCESSED, { success: false, frag: frag });
          }
          return;
        }

        let decryptData = frag.decryptdata;
        // If the subtitles are not encrypted, parse VTTs now. Otherwise, we need to wait.
        if ((decryptData == null) || (decryptData.key == null) || (decryptData.method !== 'AES-128')) {
          this._parseVTTs(frag, payload);
        }
      } else {
        // In case there is no payload, finish unsuccessfully.
        this.hls.trigger(Event.SUBTITLE_FRAG_PROCESSED, { success: false, frag: frag });
      }
    }
  }

  _parseVTTs (frag, payload) {
    let vttCCs = this.vttCCs;
    if (!vttCCs[frag.cc]) {
      vttCCs[frag.cc] = { start: frag.start, prevCC: this.prevCC, new: true };
      this.prevCC = frag.cc;
    }
    let textTracks = this.textTracks,
      hls = this.hls;

    // Parse the WebVTT file contents.
    WebVTTParser.parse(payload, this.initPTS[frag.cc], vttCCs, frag.cc, function (cues) {
      const currentTrack = textTracks[frag.trackId];
      // WebVTTParser.parse is an async method and if the currently selected text track mode is set to "disabled"
      // before parsing is done then don't try to access currentTrack.cues.getCueById as cues will be null
      // and trying to access getCueById method of cues will throw an exception
      if (currentTrack.mode === 'disabled') {
        hls.trigger(Event.SUBTITLE_FRAG_PROCESSED, { success: false, frag: frag });
        return;
      }
      // Add cues and trigger event with success true.
      cues.forEach(cue => {
        // Sometimes there are cue overlaps on segmented vtts so the same
        // cue can appear more than once in different vtt files.
        // This avoid showing duplicated cues with same timecode and text.
        if (!currentTrack.cues.getCueById(cue.id)) {
          try {
            currentTrack.addCue(cue);
          } catch (err) {
            const textTrackCue = new window.TextTrackCue(cue.startTime, cue.endTime, cue.text);
            textTrackCue.id = cue.id;
            currentTrack.addCue(textTrackCue);
          }
        }
      }
      );
      hls.trigger(Event.SUBTITLE_FRAG_PROCESSED, { success: true, frag: frag });
    },
    function (e) {
      // Something went wrong while parsing. Trigger event with success false.
      logger.log(`Failed to parse VTT cue: ${e}`);
      hls.trigger(Event.SUBTITLE_FRAG_PROCESSED, { success: false, frag: frag });
    });
  }

  onFragDecrypted (data) {
    let decryptedData = data.payload,
      frag = data.frag;

    if (frag.type === 'subtitle') {
      if (!Number.isFinite(this.initPTS[frag.cc])) {
        this.unparsedVttFrags.push(data);
        return;
      }

      this._parseVTTs(frag, decryptedData);
    }
  }

  onFragParsingUserdata (data) {
    // push all of the CEA-708 messages into the interpreter
    // immediately. It will create the proper timestamps based on our PTS value
    if (this.enabled && this.config.enableCEA708Captions) {
      for (let i = 0; i < data.samples.length; i++) {
        let ccdatas = this.extractCea608Data(data.samples[i].bytes);
        this.cea608Parser.addData(data.samples[i].pts, ccdatas);
      }
    }
  }

  extractCea608Data (byteArray) {
    let count = byteArray[0] & 31;
    let position = 2;
    let tmpByte, ccbyte1, ccbyte2, ccValid, ccType;
    let actualCCBytes = [];

    for (let j = 0; j < count; j++) {
      tmpByte = byteArray[position++];
      ccbyte1 = 0x7F & byteArray[position++];
      ccbyte2 = 0x7F & byteArray[position++];
      ccValid = (4 & tmpByte) !== 0;
      ccType = 3 & tmpByte;

      if (ccbyte1 === 0 && ccbyte2 === 0) {
        continue;
      }

      if (ccValid) {
        if (ccType === 0) { // || ccType === 1
          actualCCBytes.push(ccbyte1);
          actualCCBytes.push(ccbyte2);
        }
      }
    }
    return actualCCBytes;
  }
}

export default TimelineController;<|MERGE_RESOLUTION|>--- conflicted
+++ resolved
@@ -10,7 +10,7 @@
 import { logger } from '../utils/logger';
 import { sendAddTrackEvent, clearCurrentCues } from '../utils/texttrack-utils';
 
-function reuseVttTextTrack (inUseTrack, manifestTrack) {
+function canReuseVttTextTrack (inUseTrack, manifestTrack) {
   return inUseTrack && inUseTrack.label === manifestTrack.name && !(inUseTrack.textTrack1 || inUseTrack.textTrack2);
 }
 
@@ -197,13 +197,9 @@
       this.tracks.forEach((track, index) => {
         let textTrack;
         if (index < inUseTracks.length) {
-<<<<<<< HEAD
-          const inUseTrack = inUseTracks[index];
-=======
           const inUseTrack = [].slice.call(inUseTracks).find(inUseTrack => canReuseVttTextTrack(inUseTrack, track));
->>>>>>> ec1700d0
           // Reuse tracks with the same label, but do not reuse 608/708 tracks
-          if (reuseVttTextTrack(inUseTrack, track)) {
+          if (inUseTrack) {
             textTrack = inUseTrack;
           }
         }
