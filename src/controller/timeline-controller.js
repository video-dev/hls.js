--- conflicted
+++ resolved
@@ -79,15 +79,9 @@
             else
             {
               self.textTrack1 = existingTrack1;
-<<<<<<< HEAD
               self.clearCurrentCues(self.textTrack1);
 
               sendAddTrackEvent(self.textTrack1, self.media);
-=======
-              let e = new window.Event('addtrack');
-              e.track = self.textTrack1;
-              self.media.dispatchEvent(e);
->>>>>>> a798f748
             }
           }
           self.addCues('textTrack1', startTime, endTime, screen);
