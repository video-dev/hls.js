--- conflicted
+++ resolved
@@ -1,19 +1,10 @@
 import BasePlaylistController from './base-playlist-controller';
 import { Events } from '../events';
 import { PlaylistContextType } from '../types/loader';
-<<<<<<< HEAD
-import { mediaAttributesIdentical } from '../utils/media-option-attributes';
-import { findMatchingOption, matchesOption } from '../utils/rendition-helper';
-import {
-  captionsOrSubtitlesFromCharacteristics,
-  createTrackNode,
-} from '../utils/texttrack-utils';
-=======
 import { IMSC1_CODEC } from '../utils/imsc1-ttml-parser';
 import { mediaAttributesIdentical } from '../utils/media-option-attributes';
 import { findMatchingOption, matchesOption } from '../utils/rendition-helper';
 import { createTrackNode, getTrackKind } from '../utils/texttrack-utils';
->>>>>>> 8754b2ef
 import type Hls from '../hls';
 import type {
   ErrorData,
@@ -62,7 +53,6 @@
   }
 
   public get subtitleDisplay(): boolean {
-    this.hls.config.timelineController;
     return this._subtitleDisplay;
   }
 
@@ -75,8 +65,8 @@
 
   private registerListeners() {
     const { hls } = this;
-    hls.on(Events.MEDIA_ATTACHING, this.onMediaAttaching, this);
-    hls.on(Events.MEDIA_DETACHED, this.onMediaDetached, this);
+    hls.on(Events.MEDIA_ATTACHED, this.onMediaAttached, this);
+    hls.on(Events.MEDIA_DETACHING, this.onMediaDetaching, this);
     hls.on(Events.MANIFEST_LOADING, this.onManifestLoading, this);
     hls.on(Events.MANIFEST_PARSED, this.onManifestParsed, this);
     hls.on(Events.LEVEL_LOADING, this.onLevelLoading, this);
@@ -87,8 +77,8 @@
 
   private unregisterListeners() {
     const { hls } = this;
-    hls.off(Events.MEDIA_ATTACHING, this.onMediaAttaching, this);
-    hls.off(Events.MEDIA_DETACHED, this.onMediaDetached, this);
+    hls.off(Events.MEDIA_ATTACHED, this.onMediaAttached, this);
+    hls.off(Events.MEDIA_DETACHING, this.onMediaDetaching, this);
     hls.off(Events.MANIFEST_LOADING, this.onManifestLoading, this);
     hls.off(Events.MANIFEST_PARSED, this.onManifestParsed, this);
     hls.off(Events.LEVEL_LOADING, this.onLevelLoading, this);
@@ -119,19 +109,12 @@
   }
 
   // Listen for subtitle track change, then extract the current track ID.
-  protected onMediaAttaching(
-    event: Events.MEDIA_ATTACHING,
+  protected onMediaAttached(
+    event: Events.MEDIA_ATTACHED,
     data: MediaAttachedData,
   ): void {
     const media = data.media;
     this.media = media;
-<<<<<<< HEAD
-
-    if (this.hls.config.renderTextTracksNatively) {
-      this.createTextTracks();
-    }
-=======
->>>>>>> 8754b2ef
 
     let trackId = this.trackId;
     if (this.queuedDefaultTrack > -1) {
@@ -160,8 +143,8 @@
     );
   }
 
-  protected onMediaDetached(
-    event: Events.MEDIA_DETACHED,
+  protected onMediaDetaching(
+    event: Events.MEDIA_DETACHING,
     data: MediaDetachingData,
   ) {
     const media = this.media;
@@ -182,21 +165,11 @@
       this.setSubtitleTrack(-1);
     }
 
-<<<<<<< HEAD
-    // Disable all subtitle tracks before detachment so when reattached only tracks in that content are enabled.
-    this.subtitleTrack = -1;
-
-=======
->>>>>>> 8754b2ef
     this.media = null;
     if (transferringMedia) {
       return;
     }
 
-<<<<<<< HEAD
-    for (const track of this.tracks) {
-      track.trackNode = undefined;
-=======
     if (this.hls.config.renderTextTracksNatively) {
       this.tracksInGroup.forEach((track) => {
         if (track.trackNode) {
@@ -204,7 +177,6 @@
           track.trackNode = undefined;
         }
       });
->>>>>>> 8754b2ef
     }
   }
 
@@ -217,33 +189,12 @@
     this.selectDefaultTrack = true;
   }
 
-  private createTextTracks() {
-    const tracks = this.tracks;
-    for (const track of tracks) {
-      if (!track.trackNode) {
-        const textTrackKind = captionsOrSubtitlesFromCharacteristics(
-          track.characteristics,
-        );
-        //textTrack.mode = this.hls.subtitleTrack === track.id ? 'showing' : 'disabled';
-        track.trackNode = createTrackNode(
-          this.media!,
-          textTrackKind,
-          track.name,
-          track.lang,
-        );
-      }
-    }
-  }
-
   // Fired whenever a new manifest is loaded.
   protected onManifestParsed(
     event: Events.MANIFEST_PARSED,
     data: ManifestParsedData,
   ): void {
     this.tracks = data.subtitleTracks;
-    if (this.media && this.hls.config.renderTextTracksNatively) {
-      this.createTextTracks();
-    }
   }
 
   protected onSubtitleTrackLoaded(
@@ -421,21 +372,6 @@
     return -1;
   }
 
-<<<<<<< HEAD
-  private findTrackForTextTrack(textTrack: TextTrack | null): number {
-    if (textTrack) {
-      const tracks = this.tracksInGroup;
-      for (let i = 0; i < tracks.length; i++) {
-        if (tracks[i].trackNode?.track === textTrack) {
-          return i;
-        }
-      }
-    }
-    return -1;
-  }
-
-=======
->>>>>>> 8754b2ef
   protected onError(event: Events.ERROR, data: ErrorData): void {
     if (data.fatal || !data.context) {
       return;
@@ -557,24 +493,6 @@
       return;
     }
 
-<<<<<<< HEAD
-    const nextTrack = this.currentTrack?.trackNode?.track;
-    const textTracks = media.textTracks;
-    for (let i = 0; i < textTracks.length; i++) {
-      const track = textTracks[i];
-      if (track.kind === 'subtitles' || track.kind === 'captions') {
-        const mode =
-          track === nextTrack
-            ? this.subtitleDisplay
-              ? 'showing'
-              : 'hidden'
-            : 'disabled';
-        if (track.mode !== mode) {
-          track.mode = mode;
-        }
-      }
-    }
-=======
     const nextTrack = this.currentTrack;
     this.tracksInGroup.forEach((track) => {
       if (track.trackNode) {
@@ -590,21 +508,13 @@
         }
       }
     });
->>>>>>> 8754b2ef
   }
 
   /**
    * This method is responsible for validating the subtitle index and periodically reloading if live.
    * Dispatches the SUBTITLE_TRACK_SWITCH event, which instructs the subtitle-stream-controller to load the selected track.
    */
-<<<<<<< HEAD
-  private setSubtitleTrack(
-    newId: number,
-    skipToggleTrackModes: boolean = false,
-  ): void {
-=======
   private setSubtitleTrack(newId: number, toggleModes: boolean = false): void {
->>>>>>> 8754b2ef
     const tracks = this.tracksInGroup;
 
     // setting this.subtitleTrack will trigger internal logic
@@ -626,11 +536,7 @@
     const track: MediaPlaylist | null = tracks[newId] || null;
     this.trackId = newId;
     this.currentTrack = track;
-<<<<<<< HEAD
-    if (!skipToggleTrackModes) {
-=======
     if (toggleModes) {
->>>>>>> 8754b2ef
       this.toggleTrackModes();
     }
     if (!track) {
@@ -674,27 +580,6 @@
     if (!this.media || !this.hls.config.renderTextTracksNatively) {
       return;
     }
-<<<<<<< HEAD
-
-    let textTrack: TextTrack | null = null;
-    const tracks = this.media.textTracks;
-    for (let i = 0; i < tracks.length; i++) {
-      if (tracks[i].mode === 'hidden') {
-        // Do not break in case there is a following track with showing.
-        textTrack = tracks[i];
-      } else if (tracks[i].mode === 'showing') {
-        textTrack = tracks[i];
-        break;
-      }
-    }
-
-    // Find internal track index for TextTrack
-    const trackId = this.findTrackForTextTrack(textTrack);
-    if (this.subtitleTrack !== trackId) {
-      // This method is called from TextTrackList change event
-      // Which means we should not call toggleTrackModes
-      this.setSubtitleTrack(trackId, true);
-=======
     let trackId = -1;
     let found = false;
     // Prefer previously selected track
@@ -722,7 +607,6 @@
     if (trackId > -1) {
       this._subtitleDisplay =
         this.tracksInGroup[trackId].trackNode?.track.mode === 'showing';
->>>>>>> 8754b2ef
     }
     this.setSubtitleTrack(trackId, true);
   };
