/*
 * id3 metadata track controller
*/

import Event from '../events';
import EventHandler from '../event-handler';
import ID3 from '../demux/id3';
<<<<<<< HEAD
import { logger } from '../utils/logger';
import { sendAddTrackEvent, clearCurrentCues } from '../utils/texttrack-utils';
=======
import { sendAddTrackEvent, clearCurrentCues, getClosestCue } from '../utils/texttrack-utils';
>>>>>>> 0d23c191

class ID3TrackController extends EventHandler {
  constructor (hls) {
    super(hls,
      Event.MEDIA_ATTACHED,
      Event.MEDIA_DETACHING,
      Event.FRAG_PARSING_METADATA,
      Event.LIVE_BACK_BUFFER_REACHED);
    this.id3Track = undefined;
    this.media = undefined;
  }

  destroy () {
    EventHandler.prototype.destroy.call(this);
  }

  // Add ID3 metatadata text track.
  onMediaAttached (data) {
    this.media = data.media;
    if (!this.media) {

    }
  }

  onMediaDetaching () {
    clearCurrentCues(this.id3Track);
    this.id3Track = undefined;
    this.media = undefined;
  }

  getID3Track (textTracks) {
    for (let i = 0; i < textTracks.length; i++) {
      let textTrack = textTracks[i];
      if (textTrack.kind === 'metadata' && textTrack.label === 'id3') {
        // send 'addtrack' when reusing the textTrack for metadata,
        // same as what we do for captions
        sendAddTrackEvent(textTrack, this.media);

        return textTrack;
      }
    }
    return this.media.addTextTrack('metadata', 'id3');
  }

  onLiveBackBufferReached ({ bufferEnd }) {
    if (!this.id3Track || !this.id3Track.cues || !this.id3Track.cues.length) {
      return;
    }
    const foundCue = getClosestCue(this.id3Track.cues, bufferEnd);
    if (!foundCue) {
      return;
    }

    let removeCues = true;
    while (removeCues) {
      const cue = this.id3Track.cues[0];
      if (!this.id3Track.cues.length || cue.id === foundCue.id) {
        removeCues = false;
        return;
      }
      this.id3Track.removeCue(cue);
    }
  }

  onFragParsingMetadata (data) {
    const fragment = data.frag;
    const samples = data.samples;

    // create track dynamically
    if (!this.id3Track) {
      this.id3Track = this.getID3Track(this.media.textTracks);
      this.id3Track.mode = 'hidden';
    }

    // Attempt to recreate Safari functionality by creating
    // WebKitDataCue objects when available and store the decoded
    // ID3 data in the value property of the cue
    let Cue = window.WebKitDataCue || window.VTTCue || window.TextTrackCue;

    for (let i = 0; i < samples.length; i++) {
      const frames = ID3.getID3Frames(samples[i].data);
      if (frames) {
        const startTime = samples[i].pts;
        let endTime = i < samples.length - 1 ? samples[i + 1].pts : fragment.endPTS;

        if (startTime === endTime) {
          // Give a slight bump to the endTime if it's equal to startTime to avoid a SyntaxError in IE
          endTime += 0.0001;
        } else if (startTime > endTime) {
          logger.warn('detected an id3 sample with endTime < startTime, adjusting endTime to (startTime + 0.25)');
          endTime = startTime + 0.25;
        }

        for (let j = 0; j < frames.length; j++) {
          const frame = frames[j];
          // Safari doesn't put the timestamp frame in the TextTrack
          if (!ID3.isTimeStampFrame(frame)) {
            const cue = new Cue(startTime, endTime, '');
            cue.value = frame;
            this.id3Track.addCue(cue);
          }
        }
      }
    }
  }
}

export default ID3TrackController;<|MERGE_RESOLUTION|>--- conflicted
+++ resolved
@@ -5,12 +5,8 @@
 import Event from '../events';
 import EventHandler from '../event-handler';
 import ID3 from '../demux/id3';
-<<<<<<< HEAD
 import { logger } from '../utils/logger';
 import { sendAddTrackEvent, clearCurrentCues } from '../utils/texttrack-utils';
-=======
-import { sendAddTrackEvent, clearCurrentCues, getClosestCue } from '../utils/texttrack-utils';
->>>>>>> 0d23c191
 
 class ID3TrackController extends EventHandler {
   constructor (hls) {
