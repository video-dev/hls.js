--- conflicted
+++ resolved
@@ -29,7 +29,6 @@
     }
   }
 
-<<<<<<< HEAD
   onMediaDetaching() {
     clearCurrentCues(this.id3Track);
     this.id3Track = undefined;
@@ -51,13 +50,6 @@
   }
 
   onFragParsingMetadata(data) {
-=======
-  onMediaDetaching () {
-    this.media = undefined;
-  }
-
-  onFragParsingMetadata (data) {
->>>>>>> f44dd24d
     const fragment = data.frag;
     const samples = data.samples;
 
