--- conflicted
+++ resolved
@@ -208,14 +208,7 @@
         if (recoverable) {
           logger.warn(`level controller,${details}: emergency switch-down for next fragment`);
           hls.abrController.nextAutoLevel = 0;
-<<<<<<< HEAD
-        } else {
-=======
-        } else if(level && level.details && level.details.live) {
-          logger.warn(`level controller,${details} on live stream, discard`);
-        // FRAG_LOAD_ERROR and FRAG_LOAD_TIMEOUT are handled by mediaController
         } else if (details !== ErrorDetails.FRAG_LOAD_ERROR && details !== ErrorDetails.FRAG_LOAD_TIMEOUT) {
->>>>>>> 50217df7
           logger.error(`cannot recover ${details} error`);
           this.stop();
           // FIXME ugly hack
