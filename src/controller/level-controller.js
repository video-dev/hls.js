--- conflicted
+++ resolved
@@ -292,12 +292,9 @@
             // switch error to fatal
             data.fatal = true;
           }
-<<<<<<< HEAD
           // Non-fatal error so player can retry
           //data.fatal = true;
           hls.trigger(Event.ERROR, data);
-=======
->>>>>>> 8656993c
         }
       }
     }
