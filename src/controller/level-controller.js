--- conflicted
+++ resolved
@@ -286,15 +286,13 @@
                 levelId = data.context.level;
                 levelError = true;
                 break;
-<<<<<<< HEAD
             case ErrorDetails.REMUX_ALLOC_ERROR:
                 levelId = data.level;
-=======
+                break;
             case ErrorDetails.MANIFEST_EMPTY_ERROR:
                 levelId = data.context.level;
                 levelError = true;
                 removeLevel = true;
->>>>>>> e3dcf614
                 break;
             default:
                 break;
@@ -413,6 +411,7 @@
                         (newDetails.averagetargetduration
                             ? newDetails.averagetargetduration
                             : newDetails.targetduration),
+                    curLevel = this._levels[data.level],
                     curDetails = curLevel.details;
                 if (curDetails && newDetails.endSN === curDetails.endSN) {
                     // follow HLS Spec, If the client reloads a Playlist file and finds that it has not
