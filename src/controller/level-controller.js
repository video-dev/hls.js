--- conflicted
+++ resolved
@@ -10,15 +10,11 @@
 import { addGroupId, computeReloadInterval } from './level-helper';
 import { PlaylistLevelType } from '../types/loader';
 
-<<<<<<< HEAD
 const { performance } = window;
 
 // FIXME: we should centralizes all usages of userAgent in codebase
 // in a module to do browser model detection (once)
 const chromeOrFirefox = /chrome|firefox/.test(navigator.userAgent.toLowerCase());
-=======
-let chromeOrFirefox;
->>>>>>> bdd9e3c5
 
 export default class LevelController extends EventHandler {
   constructor (hls) {
@@ -109,23 +105,14 @@
         levelFromSet.url.push(level.url);
       }
 
-<<<<<<< HEAD
-      if (level.attrs && level.attrs.AUDIO) {
-        addGroupId(levelFromSet || level, PlaylistLevelType.AUDIO, level.attrs.AUDIO);
-        audioCodecFound = true;
-      }
-
-      if (level.attrs && level.attrs.SUBTITLES) {
-        addGroupId(levelFromSet || level, PlaylistLevelType.SUBTITLE, level.attrs.SUBTITLES);
-=======
       if (attributes) {
         if (attributes.AUDIO) {
           addGroupId(levelFromSet || level, 'audio', attributes.AUDIO);
+          audioCodecFound = true;
         }
         if (attributes.SUBTITLES) {
           addGroupId(levelFromSet || level, 'text', attributes.SUBTITLES);
         }
->>>>>>> bdd9e3c5
       }
     });
 
