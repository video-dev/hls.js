--- conflicted
+++ resolved
@@ -386,6 +386,9 @@
       this.levelRetryCount = 0;
     }
     let newDetails = data.details;
+
+    this.clearTimer();
+
     // if current playlist is a live playlist, arm a timer to reload it
     if (newDetails.live) {
       const targetdurationMs = 1000 * (newDetails.averagetargetduration ? newDetails.averagetargetduration : newDetails.targetduration);
@@ -398,38 +401,12 @@
         reloadInterval /= 2;
         logger.log('same live playlist, reload twice faster');
       }
-<<<<<<< HEAD
-      let newDetails = data.details;
-
-      this.cleanTimer();
-
-      // if current playlist is a live playlist, arm a timer to reload it
-      if (newDetails.live) {
-        const targetdurationMs = 1000 * (newDetails.averagetargetduration ? newDetails.averagetargetduration : newDetails.targetduration);
-        let reloadInterval = targetdurationMs,
-          curDetails = curLevel.details;
-        if (curDetails && newDetails.endSN === curDetails.endSN) {
-          // follow HLS Spec, If the client reloads a Playlist file and finds that it has not
-          // changed then it MUST wait for a period of one-half the target
-          // duration before retrying.
-          reloadInterval /= 2;
-          logger.log('same live playlist, reload twice faster');
-        }
-        // decrement reloadInterval with level loading delay
-        reloadInterval -= performance.now() - data.stats.trequest;
-        // in any case, don't reload more than half of target duration
-        reloadInterval = Math.max(targetdurationMs / 2, Math.round(reloadInterval));
-        logger.log(`live playlist, reload in ${Math.round(reloadInterval)} ms`);
-        this.timer = setTimeout(() => this.loadLevel(), reloadInterval);
-=======
       // decrement reloadInterval with level loading delay
       reloadInterval -= performance.now() - data.stats.trequest;
       // in any case, don't reload more than half of target duration
       reloadInterval = Math.max(targetdurationMs / 2, Math.round(reloadInterval));
       logger.log(`live playlist, reload in ${Math.round(reloadInterval)} ms`);
       this.timer = setTimeout(() => this.loadLevel(), reloadInterval);
-    } else {
-      this.clearTimer();
     }
   }
 
@@ -446,7 +423,6 @@
       if (urlId !== currentLevel.urlId) {
         currentLevel.urlId = urlId;
         this.startLoad();
->>>>>>> a5fe0740
       }
     }
   }
