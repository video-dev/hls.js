--- conflicted
+++ resolved
@@ -97,7 +97,7 @@
       },
     };
 
-    hls.on(Events.MEDIA_ATTACHED, this.onMediaAttached, this);
+    hls.on(Events.MEDIA_ATTACHING, this.onMediaAttaching, this);
     hls.on(Events.MEDIA_DETACHING, this.onMediaDetaching, this);
     hls.on(Events.MANIFEST_LOADING, this.onManifestLoading, this);
     hls.on(Events.MANIFEST_LOADED, this.onManifestLoaded, this);
@@ -113,7 +113,7 @@
 
   public destroy(): void {
     const { hls } = this;
-    hls.off(Events.MEDIA_ATTACHED, this.onMediaAttached, this);
+    hls.off(Events.MEDIA_ATTACHING, this.onMediaAttaching, this);
     hls.off(Events.MEDIA_DETACHING, this.onMediaDetaching, this);
     hls.off(Events.MANIFEST_LOADING, this.onManifestLoading, this);
     hls.off(Events.MANIFEST_LOADED, this.onManifestLoaded, this);
@@ -196,7 +196,6 @@
     // Parse any unparsed fragments upon receiving the initial PTS.
     if (unparsedVttFrags.length) {
       this.unparsedVttFrags = [];
-<<<<<<< HEAD
       unparsedVttFrags.forEach((data) => {
         if (this.initPTS[data.frag.cc]) {
           this.onFragLoaded(Events.FRAG_LOADED, data as FragLoadedData);
@@ -209,10 +208,6 @@
             ),
           });
         }
-=======
-      unparsedVttFrags.forEach((frag) => {
-        this.onFragLoaded(Events.FRAG_LOADED, frag as FragLoadedData);
->>>>>>> 8754b2ef
       });
     }
   }
@@ -229,22 +224,14 @@
     if (this.captionsTracks[trackName]) {
       return;
     }
-    const { captionsProperties, captionsTracks } = this;
+    const { captionsProperties, captionsTracks, media } = this;
     const { label, languageCode } = captionsProperties[trackName];
-<<<<<<< HEAD
-    const media = this.media;
-=======
->>>>>>> 8754b2ef
     if (media) {
       captionsTracks[trackName] = createTrackNode(
         media,
         'captions',
         label,
         languageCode,
-<<<<<<< HEAD
-        true,
-=======
->>>>>>> 8754b2ef
       );
     }
   }
@@ -270,55 +257,27 @@
     this.hls.trigger(Events.NON_NATIVE_TEXT_TRACKS_FOUND, { tracks: [track] });
   }
 
-<<<<<<< HEAD
-  // should be called after SubtitleTrackController.onMediaAttaching
-  private onMediaAttached(
-    event: Events.MEDIA_ATTACHED,
-    data: MediaAttachingData,
-  ) {
-    const media = data.media;
-    this.media = media;
-    if (this.config.renderTextTracksNatively) {
-      for (const track of this.tracks) {
-        media.appendChild(track.trackNode!);
-      }
-    }
-=======
   private onMediaAttaching(
     event: Events.MEDIA_ATTACHING,
     data: MediaAttachingData,
   ) {
     this.media = data.media;
->>>>>>> 8754b2ef
-  }
-
-  // should be called before SubtitleTrackController.onMediaDetached
+  }
+
   private onMediaDetaching(
     event: Events.MEDIA_DETACHING,
     data: MediaDetachingData,
   ) {
     const transferringMedia = !!data.transferMedia;
-    const media = this.media;
     this.media = null;
     if (transferringMedia) {
       return;
     }
 
-<<<<<<< HEAD
-    if (media && this.config.renderTextTracksNatively) {
-      for (const track of this.tracks) {
-        media.removeChild(track.trackNode!);
-      }
-      const { captionsTracks } = this;
-      for (const trackName in captionsTracks) {
-        const trackNode = captionsTracks[trackName];
-        media.removeChild(trackNode);
-=======
     if (this.config.renderTextTracksNatively) {
       const { captionsTracks } = this;
       for (const trackName in captionsTracks) {
         captionsTracks[trackName].remove();
->>>>>>> 8754b2ef
       }
     }
     this.captionsTracks = {};
@@ -349,45 +308,6 @@
     data: SubtitleTracksUpdatedData,
   ) {
     const tracks: Array<MediaPlaylist> = data.subtitleTracks || [];
-<<<<<<< HEAD
-    const hasIMSC1 = tracks.some((track) => track.textCodec === IMSC1_CODEC);
-    if (this.config.enableWebVTT || (hasIMSC1 && this.config.enableIMSC1)) {
-      const listIsIdentical = subtitleOptionsIdentical(this.tracks, tracks);
-      if (listIsIdentical) {
-        this.tracks = tracks;
-        return;
-      }
-
-      if (this.config.renderTextTracksNatively) {
-        const media = this.media;
-        if (media) {
-          for (const track of this.tracks) {
-            if (!tracks.includes(track)) {
-              media.removeChild(track.trackNode!);
-            }
-          }
-          for (const track of tracks) {
-            if (track.trackNode!.parentNode !== media) {
-              media.appendChild(track.trackNode!);
-            }
-          }
-        }
-      } else if (tracks.length) {
-        // Create a list of tracks for the provider to consume
-        const tracksList = tracks.map((track) => {
-          return {
-            label: track.name,
-            kind: track.type.toLowerCase(),
-            default: track.default,
-            subtitleTrack: track,
-          };
-        });
-        this.hls.trigger(Events.NON_NATIVE_TEXT_TRACKS_FOUND, {
-          tracks: tracksList,
-        });
-      }
-      this.tracks = tracks;
-=======
     if (
       tracks.length &&
       !this.config.renderTextTracksNatively &&
@@ -405,7 +325,6 @@
       this.hls.trigger(Events.NON_NATIVE_TEXT_TRACKS_FOUND, {
         tracks: tracksList,
       });
->>>>>>> 8754b2ef
     }
     this.tracks = tracks;
   }
@@ -688,20 +607,12 @@
     if (this.config.renderTextTracksNatively) {
       // Clear VTT/IMSC1 subtitle cues from the subtitle TextTracks when the back buffer is flushed
       if (startOffset === 0 && endOffsetSubtitles !== undefined) {
-<<<<<<< HEAD
-        for (const track of this.tracks) {
-=======
         this.tracks.forEach((track) => {
->>>>>>> 8754b2ef
           const textTrack = track.trackNode?.track;
           if (textTrack) {
             removeCuesInRange(textTrack, startOffset, endOffsetSubtitles);
           }
-<<<<<<< HEAD
-        }
-=======
         });
->>>>>>> 8754b2ef
       }
     }
   }
