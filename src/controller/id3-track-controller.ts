--- conflicted
+++ resolved
@@ -8,16 +8,8 @@
 import { MetadataSchema } from '../types/demuxer';
 import { hexToArrayBuffer } from '../utils/hex';
 import { stringify } from '../utils/safe-json-stringify';
-<<<<<<< HEAD
-import {
-  clearCurrentCues,
-  removeCuesInRange,
-  sendAddTrackEvent,
-} from '../utils/texttrack-utils';
+import { createTrackNode, removeCuesInRange } from '../utils/texttrack-utils';
 import type { MediaFragment } from '../hls';
-=======
-import { createTrackNode, removeCuesInRange } from '../utils/texttrack-utils';
->>>>>>> 8754b2ef
 import type Hls from '../hls';
 import type { DateRange } from '../loader/date-range';
 import type { LevelDetails } from '../loader/level-details';
@@ -80,13 +72,8 @@
 })();
 
 class ID3TrackController implements ComponentAPI {
-<<<<<<< HEAD
   private hls: Hls | null;
-  private id3Track: TextTrack | null = null;
-=======
-  private hls: Hls;
   private id3Track: HTMLTrackElement | null = null;
->>>>>>> 8754b2ef
   private media: HTMLMediaElement | null = null;
   private dateRangeCuesAppended: Record<
     string,
@@ -97,11 +84,8 @@
       }
     | undefined
   > = {};
-<<<<<<< HEAD
   private removeCues: boolean = true;
   private assetCue?: VTTCue | TextTrackCue;
-=======
->>>>>>> 8754b2ef
 
   constructor(hls) {
     this.hls = hls;
@@ -238,7 +222,6 @@
         endTime = startTime + MIN_CUE_DURATION;
       }
 
-<<<<<<< HEAD
       for (let j = 0; j < frames.length; j++) {
         const frame = frames[j];
         // Safari doesn't put the timestamp frame in the TextTrack
@@ -253,25 +236,7 @@
             type,
           );
           if (cue) {
-            this.id3Track.addCue(cue);
-=======
-        for (let j = 0; j < frames.length; j++) {
-          const frame = frames[j];
-          // Safari doesn't put the timestamp frame in the TextTrack
-          if (!isId3TimestampFrame(frame)) {
-            // add a bounds to any unbounded cues
-            this.updateId3CueEnds(startTime, type);
-            const cue = createCueWithDataFields(
-              Cue,
-              startTime,
-              endTime,
-              frame,
-              type,
-            );
-            if (cue) {
-              this.id3Track.track.addCue(cue);
-            }
->>>>>>> 8754b2ef
+            this.id3Track.track.addCue(cue);
           }
         }
       }
@@ -379,7 +344,7 @@
         if (cue) {
           cue.id = assetPlayerId;
           this.id3Track ||= this.createTrack(this.media);
-          this.id3Track.addCue(cue);
+          this.id3Track.track.addCue(cue);
           cue.addEventListener('enter', this.onEventCueEnter);
         }
       }
@@ -405,25 +370,16 @@
           if (cues) {
             Object.keys(cues).forEach((key) => {
               const cue = cues[key];
-<<<<<<< HEAD
               if (cue) {
                 cue.removeEventListener('enter', this.onEventCueEnter);
                 try {
-                  id3Track.removeCue(cue);
+                  id3Track.track.removeCue(cue);
                 } catch (e) {
                   /* no-op */
                 }
               }
             });
           }
-=======
-              cue.removeEventListener('enter', this.onEventCueEnter);
-              id3Track.track.removeCue(cue);
-            } catch (e) {
-              /* no-op */
-            }
-          });
->>>>>>> 8754b2ef
         }
       } else {
         dateRangeCuesAppended = this.dateRangeCuesAppended = {};
