--- conflicted
+++ resolved
@@ -1,10 +1,6 @@
 {
   "name": "hls.js",
-<<<<<<< HEAD
-  "version": "0.5.15",
-=======
   "version": "0.6.2-1",
->>>>>>> b5ae6287
   "license": "Apache-2.0",
   "description": "Media Source Extension - HLS library, by/for Dailymotion",
   "homepage": "https://github.com/dailymotion/hls.js",
