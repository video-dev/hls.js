--- conflicted
+++ resolved
@@ -1,22 +1,15 @@
 {
-<<<<<<< HEAD
   "name": "metacdn.hls.js",
-  "version": "0.6.5",
+  "version": "0.7.5",
   "license": "Apache-2.0",
   "description": "Media Source Extension - HLS library, forked from dailymotion/hls.js",
   "homepage": "https://github.com/MetaCDN/hls.js",
-=======
-  "name": "hls.js",
-  "version": "0.7.5",
-  "license": "Apache-2.0",
-  "description": "Media Source Extension - HLS library, by/for Dailymotion",
-  "homepage": "https://github.com/video-dev/hls.js",
->>>>>>> 8656993c
   "authors": [
     "Guillaume du Pontavice <guillaume.dupontavice@dailymotion.com>",
     "Yudong Li <yudong.li@metacdn.com>"
   ],
   "main": "dist/hls.js",
+  "private": false,
   "ignore": [
     "**/.*",
     "node_modules",
