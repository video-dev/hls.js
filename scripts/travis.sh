#!/bin/bash
# https://docs.travis-ci.com/user/customizing-the-build/#Implementing-Complex-Build-Steps
set -ev

npm install

if [ "${TRAVIS_MODE}" = "build" ]; then
  npm run lint
  npm run build
  # check that hls.js doesn't error if requiring in node
  # see https://github.com/video-dev/hls.js/pull/1642
  node -e 'require("./" + require("./package.json").main)'
elif [ "${TRAVIS_MODE}" = "unitTests" ]; then
  npm run test:unit
elif [ "${TRAVIS_MODE}" = "funcTests" ]; then
  npm run build
  n=0
  maxRetries=1
  until [ $n -ge ${maxRetries} ]
  do
    if [ $n -gt 0 ]; then
      echo "Retrying... Attempt: $((n+1))"
      delay=$((n*60))
      echo "Waiting ${delay} seconds..."
      sleep $delay
    fi
    npm run test:func && break
    n=$[$n+1]
  done
  if [ ${n} = ${maxRetries} ]; then
    exit 1
  fi
elif [ "${TRAVIS_MODE}" = "release" ] || [ "${TRAVIS_MODE}" = "releaseCanary" ] || [ "${TRAVIS_MODE}" = "netlifyPr" ]; then
  # update the version
  if [[ $(git rev-parse --is-shallow-repository) = "true" ]]; then
    # make sure everything is fetched https://github.com/travis-ci/travis-ci/issues/3412
    git fetch --unshallow
  fi
  node ./scripts/set-package-version.js
  npm run lint
  npm run build
<<<<<<< HEAD
  npm run test:unit
  if [[ $(node ./scripts/check-already-published.js) = "not published" ]]; then
    # write the token to config
    # see https://docs.npmjs.com/private-modules/ci-server-config
    echo "//registry.npmjs.org/:_authToken=${NPM_TOKEN}" >> .npmrc
    if [ "${TRAVIS_MODE}" = "releaseCanary" ]; then
      npm publish --tag canary
      echo "Published canary."
      curl https://purge.jsdelivr.net/npm/hls.js@canary
      curl https://purge.jsdelivr.net/npm/hls.js@canary/dist/hls-demo.js
      echo "Cleared jsdelivr cache."
    elif [ "${TRAVIS_MODE}" = "release" ]; then
      npm publish
      echo "Published."
=======
  if [ "${TRAVIS_MODE}" != "netlifyPr" ]; then
    npm run test:unit
    if [[ $(node ./scripts/check-already-published.js) = "not published" ]]; then
      # write the token to config
      # see https://docs.npmjs.com/private-modules/ci-server-config
      echo "//registry.npmjs.org/:_authToken=${NPM_TOKEN}" >> .npmrc
      if [ "${TRAVIS_MODE}" = "releaseCanary" ]; then
        npm publish --tag canary
        echo "Published canary."
        curl https://purge.jsdelivr.net/npm/hls.js@canary
        curl https://purge.jsdelivr.net/npm/hls.js@canary/dist/hls-demo.js
        echo "Cleared jsdelivr cache."
      elif [ "${TRAVIS_MODE}" = "release" ]; then
        npm publish
        curl https://purge.jsdelivr.net/npm/hls.js@latest
        echo "Published."
      fi
    else
      echo "Already published."
>>>>>>> ec1700d0
    fi
  fi
<<<<<<< HEAD
=======
  npm run docs

  ./scripts/build-netlify.sh
  if [ "${TRAVIS_MODE}" != "netlifyPr" ]; then
    ./scripts/deploy-netlify.sh
  fi
>>>>>>> ec1700d0
else
  echo "Unknown travis mode: ${TRAVIS_MODE}" 1>&2
  exit 1
fi<|MERGE_RESOLUTION|>--- conflicted
+++ resolved
@@ -39,22 +39,6 @@
   node ./scripts/set-package-version.js
   npm run lint
   npm run build
-<<<<<<< HEAD
-  npm run test:unit
-  if [[ $(node ./scripts/check-already-published.js) = "not published" ]]; then
-    # write the token to config
-    # see https://docs.npmjs.com/private-modules/ci-server-config
-    echo "//registry.npmjs.org/:_authToken=${NPM_TOKEN}" >> .npmrc
-    if [ "${TRAVIS_MODE}" = "releaseCanary" ]; then
-      npm publish --tag canary
-      echo "Published canary."
-      curl https://purge.jsdelivr.net/npm/hls.js@canary
-      curl https://purge.jsdelivr.net/npm/hls.js@canary/dist/hls-demo.js
-      echo "Cleared jsdelivr cache."
-    elif [ "${TRAVIS_MODE}" = "release" ]; then
-      npm publish
-      echo "Published."
-=======
   if [ "${TRAVIS_MODE}" != "netlifyPr" ]; then
     npm run test:unit
     if [[ $(node ./scripts/check-already-published.js) = "not published" ]]; then
@@ -74,18 +58,14 @@
       fi
     else
       echo "Already published."
->>>>>>> ec1700d0
     fi
   fi
-<<<<<<< HEAD
-=======
   npm run docs
 
   ./scripts/build-netlify.sh
   if [ "${TRAVIS_MODE}" != "netlifyPr" ]; then
     ./scripts/deploy-netlify.sh
   fi
->>>>>>> ec1700d0
 else
   echo "Unknown travis mode: ${TRAVIS_MODE}" 1>&2
   exit 1
