<<<<<<< HEAD
// Karma configuration
// Generated on Tue Jul 18 2017 12:17:16 GMT-0700 (PDT)
const path = require('path');
const fs = require('fs');
=======
>>>>>>> 4a545cbe
const merge = require('webpack-merge');
const webpackConfig = require('./webpack.config')({ debug: true })[0];
delete webpackConfig.entry;
delete webpackConfig.output;
const mergeConfig = merge(webpackConfig, {
  devtool: 'inline-source-map',
  module: {
    rules: [
      {
        test: /\.(ts|js)$/,
        exclude: /(node_modules|tests)/,
        enforce: 'post',
        use: [
          {
            loader: 'istanbul-instrumenter-loader',
            options: {
              esModules: true
            }
          }
        ]
      }
    ]
  }
});

module.exports = function (config) {
  config.set({
    //  frameworks to use
    // available frameworks: https://npmjs.org/browse/keyword/karma-adapter
    frameworks: ['mocha', 'sinon-chai'],

    // list of files / patterns to load in the browser
    // https://github.com/webpack-contrib/karma-webpack#alternative-usage
    files: [{
      pattern: 'tests/index.js',
      watched: false
    }],

    // list of files to exclude
    exclude: [],

    // preprocess matching files before serving them to the browser
    // available preprocessors: https://npmjs.org/browse/keyword/karma-preprocessor
    // node_modules must not be webpacked or else Karma will fail to load frameworks
    preprocessors: {
      'tests/index.js': ['webpack', 'sourcemap']
    },

    // test results reporter to use
    // possible values: 'dots', 'progress'
    // available reporters: https://npmjs.org/browse/keyword/karma-reporter
    reporters: ['mocha', 'coverage-istanbul'],

    coverageIstanbulReporter: {
      reports: ['lcov', 'text-summary'],
      fixWebpackSourcePaths: true
    },

    webpack: mergeConfig,

    // web server port
    port: 9876,

    // enable / disable colors in the output (reporters and logs)
    colors: true,

    // level of logging
    // possible values: config.LOG_DISABLE || config.LOG_ERROR || config.LOG_WARN || config.LOG_INFO || config.LOG_DEBUG
    logLevel: config.LOG_INFO,

    // enable / disable watching file and executing tests whenever any file changes
    autoWatch: false,

    // start these browsers
    // available browser launchers: https://npmjs.org/browse/keyword/karma-launcher
    browsers: ['ChromeOptionalSSL'],

    // configure Chrome to allow localhost SSL (used to test EME) or use Chrome Headless
    customLaunchers: {
      ChromeOptionalSSL: {
        base: process.env.KARMA_SSL ? 'Chrome' : 'ChromeHeadless',
        flags: process.env.KARMA_SSL ? ['--ignore-certificate-errors', '--allow-running-insecure-content '] : []
      }
    },

    // Continuous Integration mode
    // if true, Karma captures browsers, runs the tests and exits
    singleRun: true,

    // Concurrency level
    // how many browser should be started simultaneous
    concurrency: Infinity,

    // Test Server protocol
    // needed to test EME, only set if env has KARMA_SSL=true
    protocol: process.env.KARMA_SSL ? 'https' : 'http',

    // HTTP Server options
    // allows tester to pass certs and keys for testing EME over https
    httpsServerOptions: process.env.KARMA_SSL ? {
      key: fs.readFileSync('server.key', 'utf8'), // user must set the path to their SSL key
      cert: fs.readFileSync('server.cert', 'utf8') // user must set the path to their SSL cert
    } : {}
  });
};<|MERGE_RESOLUTION|>--- conflicted
+++ resolved
@@ -1,10 +1,7 @@
-<<<<<<< HEAD
 // Karma configuration
 // Generated on Tue Jul 18 2017 12:17:16 GMT-0700 (PDT)
 const path = require('path');
 const fs = require('fs');
-=======
->>>>>>> 4a545cbe
 const merge = require('webpack-merge');
 const webpackConfig = require('./webpack.config')({ debug: true })[0];
 delete webpackConfig.entry;
@@ -105,8 +102,8 @@
     // HTTP Server options
     // allows tester to pass certs and keys for testing EME over https
     httpsServerOptions: process.env.KARMA_SSL ? {
-      key: fs.readFileSync('server.key', 'utf8'), // user must set the path to their SSL key
-      cert: fs.readFileSync('server.cert', 'utf8') // user must set the path to their SSL cert
+      key: fs.readFileSync(path.resolve(__dirname, 'server.key'), 'utf8'), // user must set the path to their SSL key
+      cert: fs.readFileSync(path.resolve(__dirname, 'server.cert'), 'utf8') // user must set the path to their SSL cert
     } : {}
   });
 };