--- conflicted
+++ resolved
@@ -39,25 +39,6 @@
       fixWebpackSourcePaths: true
     },
 
-<<<<<<< HEAD
-		webpack: {
-			devtool: 'inline-source-map',
-			module: {
-				rules: [
-					// instrument only testing sources with Istanbul
-					{
-						test: /\.js$/,
-						include: path.resolve('src/'),
-						exclude: path.resolve(__dirname, 'node_modules'),
-						use: [
-							{
-								loader: 'istanbul-instrumenter-loader',
-								options: { esModules: true }
-							}
-						]
-					}
-				]
-=======
     webpack: {
       mode: 'development',
       devtool: 'inline-source-map',
@@ -83,7 +64,6 @@
             ]
           }
         ]
->>>>>>> ec1700d0
       },
       plugins: [
         new webpack.DefinePlugin({
