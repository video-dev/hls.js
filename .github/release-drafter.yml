template: |
  # Summary
<<<<<<< HEAD
  HLS.js $RESOLVED_VERSION includes bug fixes and improvements over the last release.

  ## Changes Since The Last Release
  https://github.com/video-dev/hls.js/compare/$PREVIOUS_TAG...$RESOLVED_VERSION
=======
  HLS.js v$INPUT_VERSION includes bug fixes and improvements over the last release.

  ## Changes Since The Last Release
  https://github.com/video-dev/hls.js/compare/$PREVIOUS_TAG...v$INPUT_VERSION
>>>>>>> 1ea75a23

  $CHANGES

  ## Demo Page
  > Get demo url from https://github.com/video-dev/hls.js/tree/deployments

  ## API and Breaking Changes
  If you are upgrading from version v0.14.17 or lower, see the [MIGRATING](https://github.com/video-dev/hls.js/blob/v1.0.0/MIGRATING.md) guide for API changes between v0.14.x and v1.0.0.

  ## Feedback
  Please provide feedback via [Issues in GitHub](https://github.com/video-dev/hls.js/issues/new/choose). For more details on how to contribute to HLS.js, see our [CONTRIBUTING guide](https://github.com/video-dev/hls.js/blob/master/CONTRIBUTING.md).

<<<<<<< HEAD
tag-template: 'v$RESOLVED_VERSION'

=======
version-template: $COMPLETE
>>>>>>> 1ea75a23
exclude-labels:
  - 'skip-change-log'<|MERGE_RESOLUTION|>--- conflicted
+++ resolved
@@ -1,16 +1,9 @@
 template: |
   # Summary
-<<<<<<< HEAD
-  HLS.js $RESOLVED_VERSION includes bug fixes and improvements over the last release.
-
-  ## Changes Since The Last Release
-  https://github.com/video-dev/hls.js/compare/$PREVIOUS_TAG...$RESOLVED_VERSION
-=======
   HLS.js v$INPUT_VERSION includes bug fixes and improvements over the last release.
 
   ## Changes Since The Last Release
   https://github.com/video-dev/hls.js/compare/$PREVIOUS_TAG...v$INPUT_VERSION
->>>>>>> 1ea75a23
 
   $CHANGES
 
@@ -23,11 +16,6 @@
   ## Feedback
   Please provide feedback via [Issues in GitHub](https://github.com/video-dev/hls.js/issues/new/choose). For more details on how to contribute to HLS.js, see our [CONTRIBUTING guide](https://github.com/video-dev/hls.js/blob/master/CONTRIBUTING.md).
 
-<<<<<<< HEAD
-tag-template: 'v$RESOLVED_VERSION'
-
-=======
 version-template: $COMPLETE
->>>>>>> 1ea75a23
 exclude-labels:
   - 'skip-change-log'