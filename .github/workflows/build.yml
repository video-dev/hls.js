name: Build

on:
  push:
    branches: [master]
    tags: ['v*']
  pull_request:

permissions: {}

jobs:
  config:
    runs-on: ubuntu-latest
    outputs:
      canUseSauce: ${{ steps.check_sauce_access.outputs.result == 'true' }}
      tag: ${{ steps.extract_tag.outputs.result }}
      isMainBranch: ${{ github.ref == 'refs/heads/master' }}
    steps:
      - name: check sauce access
        id: check_sauce_access
        run: |
          if ! [[ -z "$SAUCE_USERNAME" ]] && ! [[ -z "$SAUCE_ACCESS_KEY" ]]; then
            echo "::set-output name=result::true"
          fi
        env:
          CI: true
          SAUCE_USERNAME: ${{ secrets.SAUCE_USERNAME }}
          SAUCE_ACCESS_KEY: ${{ secrets.SAUCE_ACCESS_KEY }}
      - name: extract tag
        id: extract_tag
        uses: actions/github-script@v4
        with:
          script: |
            const prefix = 'refs/tags/';
            const ref = context.ref;
            return ref.startsWith(prefix) ? ref.substring(prefix.length) : '';
          result-encoding: string

  build:
    needs: config
    runs-on: ubuntu-latest

    steps:
      - uses: actions/checkout@v2
        with:
          fetch-depth: 0

      - name: check package-lock.json version
        id: extract_tag
        uses: actions/github-script@v4
        with:
          script: |
            const fs = require('fs');
            if (
              JSON.parse(fs.readFileSync('./package-lock.json', { encoding: 'utf8' }))
                .lockfileVersion !== 2
            ) {
              throw new Error(
                'Expecting package-lock.json version to be 2. Please make sure you are using npm 7.'
              );
            }

      - name: cache node_modules
        uses: actions/cache@v2
        env:
          cache-name: cache-node-modules
        with:
          path: ~/.npm
          key: ${{ runner.os }}-build-${{ env.cache-name }}-${{ hashFiles('**/package-lock.json') }}
          restore-keys: |
            ${{ runner.os }}-build-${{ env.cache-name }}-
            ${{ runner.os }}-build-
            ${{ runner.os }}-

      - name: use Node.js
        uses: actions/setup-node@v2
        with:
          node-version: '15'

      - name: install
        run: |
          npm ci
        env:
          CI: true

      - name: lint
        run: |
          npm run lint
          npm run prettier:verify

      - name: set version
        run: |
          node ./scripts/set-package-version.js
        env:
          CI: true
          TAG: ${{ needs.config.outputs.tag }}

      - name: build
        run: |
          npm run build:ci
          npm run docs
          # check that hls.js doesn't error if requiring in node
          # see https://github.com/video-dev/hls.js/pull/1642
          node -e 'require("./" + require("./package.json").main)'
        env:
          CI: true

      - name: upload build
        uses: actions/upload-artifact@v2
        with:
          name: build
          path: |
            **
            !**/[.]*/**
            !**/node_modules/

  test_unit:
    needs: build
    runs-on: ubuntu-latest
    steps:
      - uses: actions/checkout@v2

      - name: cache node_modules
        uses: actions/cache@v2
        env:
          cache-name: cache-node-modules
        with:
          path: ~/.npm
          key: ${{ runner.os }}-build-${{ env.cache-name }}-${{ hashFiles('**/package-lock.json') }}
          restore-keys: |
            ${{ runner.os }}-build-${{ env.cache-name }}-
            ${{ runner.os }}-build-
            ${{ runner.os }}-

      - name: use Node.js
        uses: actions/setup-node@v2
        with:
          node-version: '15'

      - name: download build
        uses: actions/download-artifact@v2
        with:
          name: build

      - name: install
        run: |
          npm ci
        env:
          CI: true

      - name: run unit tests
        run: |
          npm run test:unit
        env:
          CI: true

  netlify:
    needs: [config, test_unit]
    if: needs.config.outputs.tag || needs.config.outputs.isMainBranch == 'true'
    runs-on: ubuntu-latest
    steps:
      - uses: actions/checkout@v2

      - name: cache node_modules
        uses: actions/cache@v2
        env:
          cache-name: cache-node-modules
        with:
          path: ~/.npm
          key: ${{ runner.os }}-build-${{ env.cache-name }}-${{ hashFiles('**/package-lock.json') }}
          restore-keys: |
            ${{ runner.os }}-build-${{ env.cache-name }}-
            ${{ runner.os }}-build-
            ${{ runner.os }}-

      - name: use Node.js
        uses: actions/setup-node@v2
        with:
          node-version: '15'

      - name: download build
        uses: actions/download-artifact@v2
        with:
          name: build

      - name: install
        run: |
          npm ci
        env:
          CI: true

      - name: build netlify
        run: |
          ./scripts/build-netlify.sh
        env:
          CI: true

      - name: deploy netlify
        run: |
          ./scripts/deploy-netlify.sh
        env:
          CI: true
          GITHUB_TOKEN: ${{ secrets.CI_GITHUB_TOKEN }}
          NETLIFY_ACCESS_TOKEN: ${{ secrets.NETLIFY_ACCESS_TOKEN }}

  update_draft_release:
    needs: [config, test_unit]
    if: needs.config.outputs.tag
    runs-on: ubuntu-latest
    outputs:
      upload_url: ${{ steps.draft_release.outputs.upload_url }}
    permissions:
      contents: write
    steps:
      - name: draft release notes
        id: draft_release
<<<<<<< HEAD
        uses: release-drafter/release-drafter@fe52e97d262833ae07d05efaf1a239df3f1b5cd4
=======
        uses: tjenkinson/release-drafter@48835fbc42b1c062a828995f9cb8301e6bdae677
>>>>>>> 1ea75a23
        with:
          tag: ${{ needs.config.outputs.tag }}
        env:
          GITHUB_TOKEN: ${{ secrets.GITHUB_TOKEN }}

  release_github:
    needs: [config, test_unit, update_draft_release]
    if: needs.config.outputs.tag
    runs-on: ubuntu-latest
    permissions:
      contents: write
    steps:
      - uses: actions/checkout@v2

      - name: use Node.js
        uses: actions/setup-node@v2
        with:
          node-version: '15'

      - name: download build
        uses: actions/download-artifact@v2
        with:
          name: build

      - name: build release zip
        run: |
          zip -r dist.zip dist

      - name: upload assets to github release
        uses: actions/upload-release-asset@v1
        with:
<<<<<<< HEAD
          upload_url: ${{ needs.draft_release.outputs.upload_url }}
=======
          upload_url: ${{ needs.update_draft_release.outputs.upload_url }}
>>>>>>> 1ea75a23
          asset_path: dist.zip
          asset_name: release.zip
          asset_content_type: application/zip
        env:
          GITHUB_TOKEN: ${{ secrets.GITHUB_TOKEN }}

  release_npm:
    needs: [config, test_unit]
    if: needs.config.outputs.tag || needs.config.outputs.isMainBranch == 'true'
    runs-on: ubuntu-latest
    steps:
      - uses: actions/checkout@v2

      - name: cache node_modules
        uses: actions/cache@v2
        env:
          cache-name: cache-node-modules
        with:
          path: ~/.npm
          key: ${{ runner.os }}-build-${{ env.cache-name }}-${{ hashFiles('**/package-lock.json') }}
          restore-keys: |
            ${{ runner.os }}-build-${{ env.cache-name }}-
            ${{ runner.os }}-build-
            ${{ runner.os }}-

      - name: use Node.js
        uses: actions/setup-node@v2
        with:
          node-version: '15'

      - name: download build
        uses: actions/download-artifact@v2
        with:
          name: build

      - name: install
        run: |
          npm ci
        env:
          CI: true

      - name: publish to npm
        run: |
          ./scripts/publish-npm.sh
        env:
          CI: true
          NPM_TOKEN: ${{ secrets.NPM_TOKEN }}
          TAG: ${{ needs.config.outputs.tag }}

  test_functional_required:
    needs: [config, test_unit]
    if: needs.config.outputs.canUseSauce == 'true'
    runs-on: ubuntu-latest
    strategy:
      fail-fast: true
      max-parallel: 8
      matrix:
        config: [chrome-win_10]

        include:
          - config: chrome-win_10
            ua: chrome
            os: Windows 10

    steps:
      - uses: actions/checkout@v2

      - name: cache node_modules
        uses: actions/cache@v2
        env:
          cache-name: cache-node-modules
        with:
          path: ~/.npm
          key: ${{ runner.os }}-build-${{ env.cache-name }}-${{ hashFiles('**/package-lock.json') }}
          restore-keys: |
            ${{ runner.os }}-build-${{ env.cache-name }}-
            ${{ runner.os }}-build-
            ${{ runner.os }}-

      - name: use Node.js
        uses: actions/setup-node@v2
        with:
          node-version: '15'

      - name: download build
        uses: actions/download-artifact@v2
        with:
          name: build

      - name: start SauceConnect tunnel
        uses: saucelabs/sauce-connect-action@5c0cf29805c7fe68f2dec68c6384332fb1ba73f9
        with:
          username: ${{ secrets.SAUCE_USERNAME }}
          accessKey: ${{ secrets.SAUCE_ACCESS_KEY }}
          tunnelIdentifier: ${{ github.run_id }}-${{ matrix.config }}
          retryTimeout: 300

      - name: install
        run: |
          npm ci
        env:
          CI: true

      - name: run functional tests
        run: |
          npm run test:func
          npm run test:func:light
        env:
          CI: true
          SAUCE_TUNNEL_ID: ${{ github.run_id }}-${{ matrix.config }}
          SAUCE_USERNAME: ${{ secrets.SAUCE_USERNAME }}
          SAUCE_ACCESS_KEY: ${{ secrets.SAUCE_ACCESS_KEY }}
          UA: ${{ matrix.ua }}
          UA_VERSION: ${{ matrix.uaVersion }}
          OS: ${{ matrix.os }}

  test_functional_optional:
    needs: test_functional_required
    runs-on: ubuntu-latest
    continue-on-error: true
    strategy:
      fail-fast: false
      max-parallel: 8
      matrix:
        config:
          - safari-osx_10.15
          - firefox-win_10
          - chrome-osx_10.11-79.0
          - internet_explorer-win_10
          - internet_explorer-win_8.1-11.0
          - chrome-win_7-69.0

        include:
          - config: safari-osx_10.15
            ua: safari
            os: OS X 10.15
          - config: firefox-win_10
            ua: firefox
            os: Windows 10
          - config: chrome-osx_10.11-79.0
            ua: chrome
            os: OS X 10.11
            uaVersion: '79.0'
          - config: internet_explorer-win_10
            ua: internet explorer
            os: Windows 10
          - config: internet_explorer-win_8.1-11.0
            ua: internet explorer
            os: Windows 8.1
            uaVersion: '11.0'
          - config: chrome-win_7-69.0
            ua: chrome
            os: Windows 7
            uaVersion: '69.0'

    steps:
      - uses: actions/checkout@v2

      - name: cache node_modules
        uses: actions/cache@v2
        env:
          cache-name: cache-node-modules
        with:
          path: ~/.npm
          key: ${{ runner.os }}-build-${{ env.cache-name }}-${{ hashFiles('**/package-lock.json') }}
          restore-keys: |
            ${{ runner.os }}-build-${{ env.cache-name }}-
            ${{ runner.os }}-build-
            ${{ runner.os }}-

      - name: use Node.js
        uses: actions/setup-node@v2
        with:
          node-version: '15'

      - name: download build
        uses: actions/download-artifact@v2
        with:
          name: build

      - name: start SauceConnect tunnel
        uses: saucelabs/sauce-connect-action@5c0cf29805c7fe68f2dec68c6384332fb1ba73f9
        with:
          username: ${{ secrets.SAUCE_USERNAME }}
          accessKey: ${{ secrets.SAUCE_ACCESS_KEY }}
          tunnelIdentifier: ${{ github.run_id }}-${{ matrix.config }}
          retryTimeout: 300

      - name: install
        run: |
          npm ci
        env:
          CI: true

      - name: run functional tests
        run: |
          npm run test:func
        env:
          CI: true
          SAUCE_TUNNEL_ID: ${{ github.run_id }}-${{ matrix.config }}
          SAUCE_USERNAME: ${{ secrets.SAUCE_USERNAME }}
          SAUCE_ACCESS_KEY: ${{ secrets.SAUCE_ACCESS_KEY }}
          UA: ${{ matrix.ua }}
          UA_VERSION: ${{ matrix.uaVersion }}
          OS: ${{ matrix.os }}<|MERGE_RESOLUTION|>--- conflicted
+++ resolved
@@ -214,11 +214,7 @@
     steps:
       - name: draft release notes
         id: draft_release
-<<<<<<< HEAD
-        uses: release-drafter/release-drafter@fe52e97d262833ae07d05efaf1a239df3f1b5cd4
-=======
         uses: tjenkinson/release-drafter@48835fbc42b1c062a828995f9cb8301e6bdae677
->>>>>>> 1ea75a23
         with:
           tag: ${{ needs.config.outputs.tag }}
         env:
@@ -250,11 +246,7 @@
       - name: upload assets to github release
         uses: actions/upload-release-asset@v1
         with:
-<<<<<<< HEAD
-          upload_url: ${{ needs.draft_release.outputs.upload_url }}
-=======
           upload_url: ${{ needs.update_draft_release.outputs.upload_url }}
->>>>>>> 1ea75a23
           asset_path: dist.zip
           asset_name: release.zip
           asset_content_type: application/zip
