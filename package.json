--- conflicted
+++ resolved
@@ -29,7 +29,6 @@
     "test": "mocha --compilers js:babel-register --recursive tests/unit",
     "testfunc": "mocha --compilers js:babel-register tests/functional/auto/hlsjs.js --timeout 40000",
     "lint": "jshint src/",
-<<<<<<< HEAD
     "dev": "cross-env NODE_ENV=development webpack-dev-server --open --output-filename hls.js --devtool source-map"
   },
   "dependencies": {
@@ -43,44 +42,14 @@
     "babel-register": "^6.18.0",
     "chromedriver": "^2.27.1",
     "cross-env": "^3.1.4",
-=======
-    "serve": "http-server -p 8000 .",
-    "open": "opener http://localhost:8000/demo/",
-    "live-reload": "live-reload --port 8001 dist/",
-    "dev": "npm run builddist && (npm run open -s & parallelshell 'npm run live-reload -s' 'npm run serve -s' 'npm run watch -s')"
-  },
-  "devDependencies": {
-    "arraybuffer-equal": "^1.0.4",
-    "babel-cli": "^6.23.0",
-    "babel-preset-es2015": "^6.18.0",
-    "babel-register": "^6.24.0",
-    "babelify": "^7.2.0",
-    "browserify": "^14.1.0",
-    "browserify-conditionalify": "^1.0.0",
-    "browserify-derequire": "^0.9.4",
-    "browserify-versionify": "^1.0.6",
-    "bundle-collapser": "^1.2.1",
-    "chromedriver": "^2.28.0",
->>>>>>> 41b7f7fa
     "deep-strict-equal": "^0.2.0",
     "http-server": "^0.9.0",
     "jshint": "^2.9.4",
     "mocha": "^3.0.2",
     "mversion": "^1.10.1",
-<<<<<<< HEAD
     "selenium-webdriver": "^2.52.0",
     "webpack": "^2.2.0",
     "webpack-dev-server": "^2.2.0",
     "webworkify-webpack": "^2.0.0"
-=======
-    "opener": "^1.4.0",
-    "parallelshell": "^2.0.0",
-    "rimraf": "^2.6.1",
-    "uglify-js": "^2.8.11",
-    "url-toolkit": "^2.0.1",
-    "selenium-webdriver": "^3.1.0",
-    "watchify": "^3.7.0",
-    "webworkify": "^1.4.0"
->>>>>>> 41b7f7fa
   }
 }