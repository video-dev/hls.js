const pkgJson = require('./package.json');
const path = require('path');
const webpack = require('webpack');
const { merge } = require('webpack-merge');
const importHelper = require('@babel/helper-module-imports');

/* Allow to customise builds through env-vars */
const env = process.env;

const addSubtitleSupport = !!env.SUBTITLE || !!env.USE_SUBTITLES;
const addAltAudioSupport = !!env.ALT_AUDIO || !!env.USE_ALT_AUDIO;
const addEMESupport = !!env.EME_DRM || !!env.USE_EME_DRM;
const addCMCDSupport = !!env.CMCD || !!env.USE_CMCD;

const createDefinePlugin = (type) => {
  const buildConstants = {
    // WISTIA HLS CHANGE: we don't ever want to compile the subtitles or
    // drm stuff because we don't use it
    __VERSION__: JSON.stringify(pkgJson.version),
    __USE_SUBTITLES__: false,
    __USE_ALT_AUDIO__: JSON.stringify(type === 'main' || addAltAudioSupport),
<<<<<<< HEAD
    __USE_EME_DRM__: false,
=======
    __USE_EME_DRM__: JSON.stringify(type === 'main' || addEMESupport),
    __USE_CMCD__: JSON.stringify(type === 'main' || addCMCDSupport),
>>>>>>> e619bb35
  };
  return new webpack.DefinePlugin(buildConstants);
};

const basePlugins = [
  new webpack.BannerPlugin({
    entryOnly: true,
    raw: true,
    banner: 'typeof window !== "undefined" &&',
  }), // SSR/Node.js guard
];
const mainPlugins = [...basePlugins, createDefinePlugin('main')];
const lightPlugins = [...basePlugins, createDefinePlugin('light')];

const baseConfig = {
  mode: 'development',
  entry: './src/hls',
  optimization: {
    splitChunks: false,
  },
  resolve: {
    // Add `.ts` as a resolvable extension.
    extensions: ['.ts', '.js'],
  },
  module: {
    strictExportPresence: true,
    rules: [
      {
        test: /\.(ts|js)$/,
        exclude: [path.resolve(__dirname, 'node_modules')],
        loader: 'babel-loader',
        options: {
          babelrc: false,
          presets: [
            '@babel/preset-typescript',
            [
              '@babel/preset-env',
              {
                loose: true,
                modules: false,
                targets: {
                  browsers: [
                    'chrome >= 47',
                    'firefox >= 51',
                    'ie >= 11',
                    'safari >= 8',
                    'ios >= 8',
                    'android >= 4',
                  ],
                },
              },
            ],
          ],
          plugins: [
            [
              '@babel/plugin-proposal-class-properties',
              {
                loose: true,
              },
            ],
            '@babel/plugin-proposal-object-rest-spread',
            {
              visitor: {
                CallExpression: function (espath) {
                  if (espath.get('callee').matchesPattern('Number.isFinite')) {
                    espath.node.callee = importHelper.addNamed(
                      espath,
                      'isFiniteNumber',
                      path.resolve('src/polyfills/number')
                    );
                  } else if (
                    espath
                      .get('callee')
                      .matchesPattern('Number.MAX_SAFE_INTEGER')
                  ) {
                    espath.node.callee = importHelper.addNamed(
                      espath,
                      'MAX_SAFE_INTEGER',
                      path.resolve('src/polyfills/number')
                    );
                  }
                },
              },
            },
            ['@babel/plugin-transform-object-assign'],
            ['@babel/plugin-proposal-optional-chaining'],
          ],
        },
      },
    ],
  },
  node: {
    global: false,
    process: false,
    __filename: false,
    __dirname: false,
    Buffer: false,
    setImmediate: false,
  },
};

function getAliasesForMainAndDebugDist() {
  return {
    './controller/eme-controller': './empty.js',
    './controller/subtitle-stream-controller': './empty.js',
    './controller/subtitle-track-controller': './empty.js',
    './controller/timeline-controller': './empty.js',
    './utils/cues': './empty.js',
  };
}

function getAliasesForLightDist() {
  let aliases = {};

  if (!addEMESupport) {
    aliases = Object.assign({}, aliases, {
      './controller/eme-controller': './empty.js',
    });
  }

  if (!addCMCDSupport) {
    aliases = Object.assign({}, aliases, {
      './controller/cmcd-controller': './empty.js',
    });
  }

  if (!addSubtitleSupport) {
    aliases = Object.assign(aliases, {
      './utils/cues': './empty.js',
      './controller/timeline-controller': './empty.js',
      './controller/subtitle-track-controller': './empty.js',
      './controller/subtitle-stream-controller': './empty.js',
    });
  }

  if (!addAltAudioSupport) {
    aliases = Object.assign(aliases, {
      './controller/audio-track-controller': './empty.js',
      './controller/audio-stream-controller': './empty.js',
    });
  }

  return aliases;
}

const multiConfig = [
  //  Wistia Note: the debug package is the one that is
  //  actually included when we install via npm
  {
    name: 'debug',
    mode: 'development',
    output: {
      filename: 'hls.js',
      chunkFilename: '[name].js',
      sourceMapFilename: 'hls.js.map',
      path: path.resolve(__dirname, 'dist'),
      publicPath: '/dist/',
      library: 'Hls',
      libraryTarget: 'umd',
      libraryExport: 'default',
      globalObject: 'this', // https://github.com/webpack/webpack/issues/6642#issuecomment-370222543
    },
    resolve: {
      alias: getAliasesForMainAndDebugDist(),
    },
    plugins: mainPlugins,
    devtool: 'source-map',
  },
  {
    name: 'dist',
    mode: 'production',
    output: {
      filename: 'hls.min.js',
      chunkFilename: '[name].js',
      path: path.resolve(__dirname, 'dist'),
      publicPath: '/dist/',
      library: 'Hls',
      libraryTarget: 'umd',
      libraryExport: 'default',
      globalObject: 'this',
    },
    resolve: {
      alias: getAliasesForMainAndDebugDist(),
    },
    plugins: mainPlugins,
    devtool: 'source-map',
  },
  {
    name: 'light',
    mode: 'development',
    output: {
      filename: 'hls.light.js',
      chunkFilename: '[name].js',
      sourceMapFilename: 'hls.light.js.map',
      path: path.resolve(__dirname, 'dist'),
      publicPath: '/dist/',
      library: 'Hls',
      libraryTarget: 'umd',
      libraryExport: 'default',
      globalObject: 'this',
    },
    resolve: {
      alias: getAliasesForLightDist(),
    },
    plugins: lightPlugins,
    devtool: 'source-map',
  },
  {
    name: 'light-dist',
    mode: 'production',
    output: {
      filename: 'hls.light.min.js',
      chunkFilename: '[name].js',
      path: path.resolve(__dirname, 'dist'),
      publicPath: '/dist/',
      library: 'Hls',
      libraryTarget: 'umd',
      libraryExport: 'default',
      globalObject: 'this',
    },
    resolve: {
      alias: getAliasesForLightDist(),
    },
    plugins: lightPlugins,
    devtool: 'source-map',
  },
  {
    name: 'demo',
    entry: './demo/main',
    mode: 'development',
    output: {
      filename: 'hls-demo.js',
      chunkFilename: '[name].js',
      sourceMapFilename: 'hls-demo.js.map',
      path: path.resolve(__dirname, 'dist'),
      publicPath: '/dist/',
      library: 'HlsDemo',
      libraryTarget: 'umd',
      libraryExport: 'default',
      globalObject: 'this', // https://github.com/webpack/webpack/issues/6642#issuecomment-370222543
    },
    plugins: [
      ...mainPlugins,
      new webpack.DefinePlugin({
        __NETLIFY__: JSON.stringify(
          process.env.NETLIFY === 'true'
            ? {
                branch: process.env.BRANCH,
                commitRef: process.env.COMMIT_REF,
                reviewID:
                  process.env.PULL_REQUEST === 'true'
                    ? parseInt(process.env.REVIEW_ID)
                    : null,
              }
            : {}
        ),
      }),
    ],
    devtool: 'source-map',
  },
].map((config) => {
  const baseClone = merge({}, baseConfig);
  // Strip console.assert statements from production webpack targets
  if (config.mode === 'production') {
    // eslint-disable-next-line no-restricted-properties
    baseClone.module.rules
      .find((rule) => rule.loader === 'babel-loader')
      .options.plugins.push([
        'transform-remove-console',
        {
          exclude: ['log', 'warn', 'error'],
        },
      ]);
  }
  return merge(baseClone, config);
});

// webpack matches the --env arguments to a string; for example, --env.debug.min translates to { debug: true, min: true }
module.exports = (envArgs) => {
  const requestedConfigs = Object.keys(envArgs).filter(
    (key) => !/^WEBPACK_/.test(key)
  );
  let configs;
  if (!requestedConfigs.length) {
    // If no arguments are specified, return every configuration
    configs = multiConfig;
  } else {
    // Filter out enabled configs
    const enabledConfigs = multiConfig.filter((config) =>
      requestedConfigs.includes(config.name)
    );
    if (!enabledConfigs.length) {
      throw new Error(
        `Couldn't find a valid config with the names ${JSON.stringify(
          requestedConfigs
        )}. Known configs are: ${multiConfig
          .map((config) => config.name)
          .join(', ')}`
      );
    }

    configs = enabledConfigs;
  }

  console.log(
    `Building configs: ${configs.map((config) => config.name).join(', ')}.\n`
  );
  return configs;
};<|MERGE_RESOLUTION|>--- conflicted
+++ resolved
@@ -19,12 +19,8 @@
     __VERSION__: JSON.stringify(pkgJson.version),
     __USE_SUBTITLES__: false,
     __USE_ALT_AUDIO__: JSON.stringify(type === 'main' || addAltAudioSupport),
-<<<<<<< HEAD
     __USE_EME_DRM__: false,
-=======
-    __USE_EME_DRM__: JSON.stringify(type === 'main' || addEMESupport),
     __USE_CMCD__: JSON.stringify(type === 'main' || addCMCDSupport),
->>>>>>> e619bb35
   };
   return new webpack.DefinePlugin(buildConstants);
 };
