const pkgJson = require('./package.json');
const path = require('path');
const webpack = require('webpack');
const merge = require('webpack-merge');

const BundleAnalyzerPlugin = require('webpack-bundle-analyzer').BundleAnalyzerPlugin;

<<<<<<< HEAD
const clone = (...args) => Object.assign({}, ...args);
=======
const getGitVersion = require('git-tag-version');
const getGitCommitInfo = require('git-commit-info');
>>>>>>> ec1700d0

/* Allow to customise builds through env-vars */
const env = process.env;

const addSubtitleSupport = !!env.SUBTITLE || !!env.USE_SUBTITLES;
const addAltAudioSupport = !!env.ALT_AUDIO || !!env.USE_ALT_AUDIO;
const addEMESupport = !!env.EME_DRM || !!env.USE_EME_DRM;
const runAnalyzer = !!env.ANALYZE;

<<<<<<< HEAD
const uglifyJsOptions = {
  screwIE8: true,
  stats: true,
  compress: {
    warnings: false
=======
const baseConfig = {
  mode: 'development',
  entry: './src/hls',
  resolve: {
    // Add `.ts` as a resolvable extension.
    extensions: ['.ts', '.js']
>>>>>>> ec1700d0
  },
  mangle: {
    toplevel: true,
    eval: true
  },
  sourceMap: true
};

const baseConfig = {
  entry: './src/hls.js',
  module: {
    strictExportPresence: true,
    rules: [
<<<<<<< HEAD
      {
        test: /\.js$/,
        exclude: [
          path.resolve(__dirname, 'node_modules')
        ],
        loader: 'babel-loader',
        options: {
          plugins: [
            {
              visitor: {
                CallExpression: function (espath, file) {
                  if (espath.get('callee').matchesPattern('Number.isFinite'))
                    espath.node.callee = file.addImport(path.resolve('src/polyfills/number-isFinite'), 'isFiniteNumber');
                }
              }
            }
          ]
        }
=======
      // all files with a `.ts` extension will be handled by `ts-loader`
      {
        test: /\.(ts|js)$/,
        loader: 'ts-loader',
        exclude: /node_modules/
>>>>>>> ec1700d0
      }
    ]
  }
};

const demoConfig = merge(baseConfig, {
  name: 'demo',
  entry: './demo/main',
  output: {
    filename: 'hls-demo.js',
    chunkFilename: '[name].js',
    sourceMapFilename: 'hls-demo.js.map',
    path: path.resolve(__dirname, 'dist'),
    publicPath: '/dist/',
    library: 'HlsDemo',
    libraryTarget: 'umd',
<<<<<<< HEAD
    libraryExport: 'default'
=======
    libraryExport: 'default',
    globalObject: 'this' // https://github.com/webpack/webpack/issues/6642#issuecomment-370222543
  },
  optimization: {
    minimize: false
>>>>>>> ec1700d0
  },
  plugins: [],
  devtool: 'source-map'
});

<<<<<<< HEAD

=======
>>>>>>> ec1700d0
function getPluginsForConfig (type, minify = false) {
  // common plugins.

  const defineConstants = getConstantsForConfig(type);

  console.log(
    `Building <${minify ? 'minified' : 'non-minified / debug'}> distro-type "${type}" with compile-time defined constants:`,
    JSON.stringify(defineConstants, null, 4),
    '\n'
  );

  const plugins = [
    new webpack.BannerPlugin({ entryOnly: true, raw: true, banner: 'typeof window !== "undefined" &&' }), // SSR/Node.js guard
    new webpack.optimize.OccurrenceOrderPlugin(),
    new webpack.DefinePlugin(defineConstants)
  ];

  if (minify) {
    // minification plugins.
    return plugins.concat([
      new webpack.optimize.UglifyJsPlugin(uglifyJsOptions),
      new webpack.LoaderOptionsPlugin({
        minimize: true,
        debug: false
      })
    ]);
  }

  if (runAnalyzer && !minify) {
    plugins.push(new BundleAnalyzerPlugin({
      analyzerMode: 'static',
      reportFilename: `bundle-analyzer-report.${type}.html`
    }));
  } else {
    // https://github.com/webpack-contrib/webpack-bundle-analyzer/issues/115
    plugins.push(new webpack.optimize.ModuleConcatenationPlugin());
  }

  return plugins;
}

function getConstantsForConfig (type) {
<<<<<<< HEAD
  // By default the "main" dists (hls.js & hls.min.js) are full-featured.
  return {
    __VERSION__: JSON.stringify(pkgJson.version),
=======
  const gitCommitInfo = getGitCommitInfo();
  const suffix = gitCommitInfo.shortCommit ? ('-' + gitCommitInfo.shortCommit) : '';

  // By default the "main" dists (hls.js & hls.min.js) are full-featured.
  return {
    __VERSION__: JSON.stringify(pkgJson.version || (getGitVersion() + suffix)),
>>>>>>> ec1700d0
    __USE_SUBTITLES__: JSON.stringify(type === 'main' || addSubtitleSupport),
    __USE_ALT_AUDIO__: JSON.stringify(type === 'main' || addAltAudioSupport),
    __USE_EME_DRM__: JSON.stringify(type === 'main' || addEMESupport)
  };
}

function getAliasesForLightDist () {
  let aliases = {};

  if (!addEMESupport) {
    aliases = Object.assign({}, aliases, {
      './controller/eme-controller': './empty.js'
    });
  }

  if (!addSubtitleSupport) {
    aliases = Object.assign(aliases, {
      './utils/cues': './empty.js',
      './controller/timeline-controller': './empty.js',
      './controller/subtitle-track-controller': './empty.js',
      './controller/subtitle-stream-controller': './empty.js'
    });
  }

  if (!addAltAudioSupport) {
    aliases = Object.assign(aliases, {
      './controller/audio-track-controller': './empty.js',
      './controller/audio-stream-controller': './empty.js'
    });
  }

  return aliases;
}

const multiConfig = [
  {
    name: 'debug',
    output: {
      filename: 'hls.js',
      chunkFilename: '[name].js',
      sourceMapFilename: 'hls.js.map',
      path: path.resolve(__dirname, 'dist'),
      publicPath: '/dist/',
      library: 'Hls',
      libraryTarget: 'umd',
      libraryExport: 'default'
    },
    plugins: getPluginsForConfig('main'),
    devtool: 'source-map'
  },
  {
    name: 'dist',
    output: {
      filename: 'hls.min.js',
      chunkFilename: '[name].js',
      path: path.resolve(__dirname, 'dist'),
      publicPath: '/dist/',
      library: 'Hls',
      libraryTarget: 'umd',
      libraryExport: 'default'
    },
    plugins: getPluginsForConfig('main', true),
    devtool: 'source-map'
  },
  {
    name: 'light',
    output: {
      filename: 'hls.light.js',
      chunkFilename: '[name].js',
      sourceMapFilename: 'hls.light.js.map',
      path: path.resolve(__dirname, 'dist'),
      publicPath: '/dist/',
      library: 'Hls',
      libraryTarget: 'umd',
      libraryExport: 'default'
    },
    resolve: {
      alias: getAliasesForLightDist()
    },
    plugins: getPluginsForConfig('light'),
    devtool: 'source-map'
  },
  {
    name: 'light-dist',
    output: {
      filename: 'hls.light.min.js',
      chunkFilename: '[name].js',
      path: path.resolve(__dirname, 'dist'),
      publicPath: '/dist/',
      library: 'Hls',
      libraryTarget: 'umd',
      libraryExport: 'default'
    },
    resolve: {
      alias: getAliasesForLightDist()
    },
    plugins: getPluginsForConfig('light', true),
    devtool: 'source-map'
  }
].map(config => merge(baseConfig, config));

multiConfig.push(demoConfig);

// webpack matches the --env arguments to a string; for example, --env.debug.min translates to { debug: true, min: true }
module.exports = (envArgs) => {
<<<<<<< HEAD
=======
  let configs;

>>>>>>> ec1700d0
  if (!envArgs) {
    // If no arguments are specified, return every configuration
    return multiConfig;
  }

  // Find the first enabled config within the arguments array
  const enabledConfigName = Object.keys(envArgs).find(envName => envArgs[envName]);
  // Filter out config with name
  const enabledConfig = multiConfig.find(config => config.name === enabledConfigName);
  if (!enabledConfig) {
    console.error(`Couldn't find a valid config with the name "${enabledConfigName}". Known configs are: ${multiConfig.map(config => config.name).join(', ')}`);
    return;
  }

  return [enabledConfig, demoConfig];
};<|MERGE_RESOLUTION|>--- conflicted
+++ resolved
@@ -5,12 +5,8 @@
 
 const BundleAnalyzerPlugin = require('webpack-bundle-analyzer').BundleAnalyzerPlugin;
 
-<<<<<<< HEAD
-const clone = (...args) => Object.assign({}, ...args);
-=======
 const getGitVersion = require('git-tag-version');
 const getGitCommitInfo = require('git-commit-info');
->>>>>>> ec1700d0
 
 /* Allow to customise builds through env-vars */
 const env = process.env;
@@ -20,59 +16,21 @@
 const addEMESupport = !!env.EME_DRM || !!env.USE_EME_DRM;
 const runAnalyzer = !!env.ANALYZE;
 
-<<<<<<< HEAD
-const uglifyJsOptions = {
-  screwIE8: true,
-  stats: true,
-  compress: {
-    warnings: false
-=======
 const baseConfig = {
   mode: 'development',
   entry: './src/hls',
   resolve: {
     // Add `.ts` as a resolvable extension.
     extensions: ['.ts', '.js']
->>>>>>> ec1700d0
-  },
-  mangle: {
-    toplevel: true,
-    eval: true
-  },
-  sourceMap: true
-};
-
-const baseConfig = {
-  entry: './src/hls.js',
+  },
   module: {
     strictExportPresence: true,
     rules: [
-<<<<<<< HEAD
-      {
-        test: /\.js$/,
-        exclude: [
-          path.resolve(__dirname, 'node_modules')
-        ],
-        loader: 'babel-loader',
-        options: {
-          plugins: [
-            {
-              visitor: {
-                CallExpression: function (espath, file) {
-                  if (espath.get('callee').matchesPattern('Number.isFinite'))
-                    espath.node.callee = file.addImport(path.resolve('src/polyfills/number-isFinite'), 'isFiniteNumber');
-                }
-              }
-            }
-          ]
-        }
-=======
       // all files with a `.ts` extension will be handled by `ts-loader`
       {
         test: /\.(ts|js)$/,
         loader: 'ts-loader',
         exclude: /node_modules/
->>>>>>> ec1700d0
       }
     ]
   }
@@ -80,6 +38,7 @@
 
 const demoConfig = merge(baseConfig, {
   name: 'demo',
+  mode: 'development',
   entry: './demo/main',
   output: {
     filename: 'hls-demo.js',
@@ -89,51 +48,31 @@
     publicPath: '/dist/',
     library: 'HlsDemo',
     libraryTarget: 'umd',
-<<<<<<< HEAD
-    libraryExport: 'default'
-=======
     libraryExport: 'default',
     globalObject: 'this' // https://github.com/webpack/webpack/issues/6642#issuecomment-370222543
   },
   optimization: {
     minimize: false
->>>>>>> ec1700d0
   },
   plugins: [],
   devtool: 'source-map'
 });
 
-<<<<<<< HEAD
-
-=======
->>>>>>> ec1700d0
 function getPluginsForConfig (type, minify = false) {
   // common plugins.
 
   const defineConstants = getConstantsForConfig(type);
 
-  console.log(
-    `Building <${minify ? 'minified' : 'non-minified / debug'}> distro-type "${type}" with compile-time defined constants:`,
-    JSON.stringify(defineConstants, null, 4),
-    '\n'
-  );
+  // console.log('DefinePlugin constants:', JSON.stringify(defineConstants, null, 2))
 
   const plugins = [
     new webpack.BannerPlugin({ entryOnly: true, raw: true, banner: 'typeof window !== "undefined" &&' }), // SSR/Node.js guard
     new webpack.optimize.OccurrenceOrderPlugin(),
-    new webpack.DefinePlugin(defineConstants)
+    new webpack.DefinePlugin(defineConstants),
+    new webpack.ProvidePlugin({
+      Number: [path.resolve('./src/polyfills/number'), 'Number']
+    })
   ];
-
-  if (minify) {
-    // minification plugins.
-    return plugins.concat([
-      new webpack.optimize.UglifyJsPlugin(uglifyJsOptions),
-      new webpack.LoaderOptionsPlugin({
-        minimize: true,
-        debug: false
-      })
-    ]);
-  }
 
   if (runAnalyzer && !minify) {
     plugins.push(new BundleAnalyzerPlugin({
@@ -149,18 +88,12 @@
 }
 
 function getConstantsForConfig (type) {
-<<<<<<< HEAD
-  // By default the "main" dists (hls.js & hls.min.js) are full-featured.
-  return {
-    __VERSION__: JSON.stringify(pkgJson.version),
-=======
   const gitCommitInfo = getGitCommitInfo();
   const suffix = gitCommitInfo.shortCommit ? ('-' + gitCommitInfo.shortCommit) : '';
 
   // By default the "main" dists (hls.js & hls.min.js) are full-featured.
   return {
     __VERSION__: JSON.stringify(pkgJson.version || (getGitVersion() + suffix)),
->>>>>>> ec1700d0
     __USE_SUBTITLES__: JSON.stringify(type === 'main' || addSubtitleSupport),
     __USE_ALT_AUDIO__: JSON.stringify(type === 'main' || addAltAudioSupport),
     __USE_EME_DRM__: JSON.stringify(type === 'main' || addEMESupport)
@@ -198,6 +131,7 @@
 const multiConfig = [
   {
     name: 'debug',
+    mode: 'development',
     output: {
       filename: 'hls.js',
       chunkFilename: '[name].js',
@@ -206,13 +140,15 @@
       publicPath: '/dist/',
       library: 'Hls',
       libraryTarget: 'umd',
-      libraryExport: 'default'
+      libraryExport: 'default',
+      globalObject: 'this'
     },
     plugins: getPluginsForConfig('main'),
     devtool: 'source-map'
   },
   {
     name: 'dist',
+    mode: 'production',
     output: {
       filename: 'hls.min.js',
       chunkFilename: '[name].js',
@@ -220,13 +156,18 @@
       publicPath: '/dist/',
       library: 'Hls',
       libraryTarget: 'umd',
-      libraryExport: 'default'
+      libraryExport: 'default',
+      globalObject: 'this'
     },
     plugins: getPluginsForConfig('main', true),
+    optimization: {
+      minimize: true
+    },
     devtool: 'source-map'
   },
   {
     name: 'light',
+    mode: 'development',
     output: {
       filename: 'hls.light.js',
       chunkFilename: '[name].js',
@@ -235,7 +176,8 @@
       publicPath: '/dist/',
       library: 'Hls',
       libraryTarget: 'umd',
-      libraryExport: 'default'
+      libraryExport: 'default',
+      globalObject: 'this'
     },
     resolve: {
       alias: getAliasesForLightDist()
@@ -245,6 +187,7 @@
   },
   {
     name: 'light-dist',
+    mode: 'production',
     output: {
       filename: 'hls.light.min.js',
       chunkFilename: '[name].js',
@@ -252,12 +195,16 @@
       publicPath: '/dist/',
       library: 'Hls',
       libraryTarget: 'umd',
-      libraryExport: 'default'
+      libraryExport: 'default',
+      globalObject: 'this'
     },
     resolve: {
       alias: getAliasesForLightDist()
     },
     plugins: getPluginsForConfig('light', true),
+    optimization: {
+      minimize: true
+    },
     devtool: 'source-map'
   }
 ].map(config => merge(baseConfig, config));
@@ -266,24 +213,30 @@
 
 // webpack matches the --env arguments to a string; for example, --env.debug.min translates to { debug: true, min: true }
 module.exports = (envArgs) => {
-<<<<<<< HEAD
-=======
   let configs;
 
->>>>>>> ec1700d0
   if (!envArgs) {
     // If no arguments are specified, return every configuration
-    return multiConfig;
-  }
-
-  // Find the first enabled config within the arguments array
-  const enabledConfigName = Object.keys(envArgs).find(envName => envArgs[envName]);
-  // Filter out config with name
-  const enabledConfig = multiConfig.find(config => config.name === enabledConfigName);
-  if (!enabledConfig) {
-    console.error(`Couldn't find a valid config with the name "${enabledConfigName}". Known configs are: ${multiConfig.map(config => config.name).join(', ')}`);
-    return;
-  }
-
-  return [enabledConfig, demoConfig];
+    configs = multiConfig;
+  } else {
+    // Find the first enabled config within the arguments array
+    const enabledConfigName = Object.keys(envArgs).find(envName => envArgs[envName]);
+
+    // Filter out config with name
+    const enabledConfig = multiConfig.find(config => config.name === enabledConfigName);
+
+    if (!enabledConfig) {
+      console.error(`Couldn't find a valid config with the name "${enabledConfigName}". Known configs are: ${multiConfig.map(config => config.name).join(', ')}`);
+
+      throw new Error('Hls.js webpack config: Invalid environment parameters');
+    }
+
+    configs = [enabledConfig, demoConfig];
+  }
+
+  console.log(
+    `Building configs: ${configs.map(config => config.name).join(', ')}.\n`
+  );
+
+  return configs;
 };